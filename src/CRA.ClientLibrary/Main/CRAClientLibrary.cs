--- conflicted
+++ resolved
@@ -9,11 +9,6 @@
 using System.Linq.Expressions;
 using System.Net.Sockets;
 using System.Text;
-<<<<<<< HEAD
-=======
-using System.Text.RegularExpressions;
-using System.Threading.Tasks;
->>>>>>> 1b1be420
 
 namespace CRA.ClientLibrary
 {
@@ -248,13 +243,9 @@
 
             // Add metadata
             var newRow = new ProcessTable(instanceName, processName, processDefinition, "", 0,
-<<<<<<< HEAD
-                procDefRow.ProcessCreateAction, processName);
-=======
-                procDefRow.ProcessCreateAction, 
-                SerializationHelper.SerializeObject(processParameter),
+                procDefRow.ProcessCreateAction,
+                processName,
                 false);
->>>>>>> 1b1be420
             TableOperation insertOperation = TableOperation.InsertOrReplace(newRow);
             _processTable.Execute(insertOperation);
 
@@ -615,10 +606,6 @@
                 return result;
             }
 
-<<<<<<< HEAD
-            // Send request to CRA instance
-=======
->>>>>>> 1b1be420
             try
             {
                 if (_localWorker != null)
