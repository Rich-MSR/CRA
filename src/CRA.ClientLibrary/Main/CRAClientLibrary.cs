--- conflicted
+++ resolved
@@ -596,29 +596,7 @@
         /// <summary>
         /// Whether dynamic loading is enabled
         /// </summary>
-<<<<<<< HEAD
         public bool DynamicLoadingEnabled => _dynamicLoadingEnabled;
-=======
-        /// <param name="thisInstanceName"></param>
-        /// <returns></returns>
-        public async Task<ConcurrentDictionary<string, IVertex>> LoadAllVerticesAsync(string thisInstanceName)
-        {
-            ConcurrentDictionary<string, IVertex> result = new ConcurrentDictionary<string, IVertex>();
-            var rows = await _vertexManager
-                .VertexInfoProvider
-                .GetAllRowsForInstance(thisInstanceName);
-
-            List<Task> t = new List<Task>();
-            foreach (var row in rows)
-            {
-                if (row.VertexName == "") continue;
-                t.Add(LoadVertexAsync(row.VertexName, row.VertexDefinition, row.VertexParameter, thisInstanceName, result));
-            }
-            await Task.WhenAll(t.ToArray());
-
-            return result;
-        }
->>>>>>> 6d3454ed
 
         /// <summary>
         /// Add connection info to metadata table
