﻿using CRA.ClientLibrary.DataProvider;
using System;
using System.Collections.Concurrent;
using System.Collections.Generic;
using System.Diagnostics;
using System.IO;
using System.Linq;
using System.Linq.Expressions;
using System.Net.Sockets;
using System.Text;
using System.Threading.Tasks;

namespace CRA.ClientLibrary
{
    /// <summary>
    /// Client library for Common Runtime for Applications (CRA)
    /// </summary>
    public partial class CRAClientLibrary
    {
        // Azure storage clients
        internal CRAWorker _localWorker;
        internal IBlobStorageProvider _blobStorage;
        internal VertexTableManager _vertexManager;
        internal ShardedVertexTableManager _shardedVertexTableManager;
        internal EndpointTableManager _endpointTableManager;
        internal ConnectionTableManager _connectionTableManager;

        Type aquaType = typeof(Aqua.TypeSystem.ConstructorInfo);

        public ISecureStreamConnectionDescriptor SecureStreamConnectionDescriptor = new DummySecureStreamConnectionDescriptor();

        private Dictionary<string, IVertex> _verticesToSideload = new Dictionary<string, IVertex>();
        private bool _dynamicLoadingEnabled = true;
        private bool _artifactUploading = true;

        public CRAClientLibrary() : this(new AzureProvider.AzureProviderImpl(), null)
        { }

        /// <summary>
        /// Create an instance of the client library for Common Runtime for Applications (CRA)
        /// </summary>
        /// <param name="storageConnectionString">Optional storage account to use for CRA metadata, if
        /// not specified, it will use the appSettings key named StorageConnectionString in app.config</param>
        public CRAClientLibrary(IDataProvider dataProvider) : this(dataProvider, null)
        {
        }

        /// <summary>
        /// Create an instance of the client library for Common Runtime for Applications (CRA)
        /// </summary>
        /// <param name="storageConnectionString">Optional storage account to use for CRA metadata, if
        /// not specified, it will use the appSettings key named StorageConnectionString in app.config</param>
        /// <param name = "localWorker" >Local worker if any</param>
        public CRAClientLibrary(IDataProvider dataProvider, CRAWorker localWorker)
        {
            _localWorker = localWorker;

            _blobStorage = dataProvider.GetBlobStorageProvider();
            _vertexManager = new VertexTableManager(dataProvider);
            _shardedVertexTableManager = new ShardedVertexTableManager(dataProvider);
            _endpointTableManager = new EndpointTableManager(dataProvider);
            _connectionTableManager = new ConnectionTableManager(dataProvider);
            this.DataProvider = dataProvider;
        }

        public IDataProvider DataProvider { get; }

        /// <summary>
        /// Define secure stream connections
        /// </summary>
        /// <param name="descriptor"></param>
        public void DefineSecureStreamConnection(ISecureStreamConnectionDescriptor descriptor)
        {
            this.SecureStreamConnectionDescriptor = descriptor;
        }

        /// <summary>
        /// Define a vertex type and register with CRA.
        /// </summary>
        /// <param name="vertexDefinition">Name of the vertex type</param>
        /// <param name="creator">Lambda that describes how to instantiate the vertex, taking in an object as parameter</param>
        public async Task<CRAErrorCode> DefineVertexAsync(string vertexDefinition, Expression<Func<IVertex>> creator)
        {
            if (_artifactUploading)
            {
                using (var stream = await _blobStorage.GetWriteStream(vertexDefinition + "/binaries"))
                {
                    AssemblyUtils.WriteAssembliesToStream(stream);
                }
            }
            
            var newInfo = VertexInfo.Create(
                "",
                vertexDefinition,
                vertexDefinition,
                "",
                0,
                creator,
                null,
                true,
                false);

            await _vertexManager.VertexInfoProvider.InsertOrReplace(newInfo);

            return CRAErrorCode.Success;
        }

        /// <summary>
        /// Make this vertex the current "active".
        /// </summary>
        /// <param name="vertexName"></param>
        /// <param name="instanceName"></param>
        public async Task ActivateVertexAsync(string vertexName, string instanceName)
            => await _vertexManager.ActivateVertexOnInstance(vertexName, instanceName);

        /// <summary>
        /// Make this vertex the current "inactive".
        /// </summary>
        /// <param name="vertexName"></param>
        /// <param name="instanceName"></param>
        public async Task DeactivateVertexAsync(string vertexName, string instanceName)
            => await _vertexManager.DeactivateVertexOnInstance(vertexName, instanceName);

        /// <summary>
        /// Make this vertex the current "active" on local worker.
        /// </summary>
        /// <param name="vertexName"></param>
        /// <param name="instanceName"></param>
        public async Task ActivateVertexAsync(string vertexName)
        {
            if (_localWorker == null)
            {
                throw new Exception("No local worker found to activate vertex on");
            }

            await _vertexManager.ActivateVertexOnInstance(
                vertexName,
                _localWorker.InstanceName);
        }

        /// <summary>
        /// Resets the cluster and deletes all knowledge of any CRA instances
        /// </summary>
        public async Task ResetAsync()
            => await Task.WhenAll(
                _connectionTableManager.DeleteTable(),
                _vertexManager.DeleteTable(),
                _endpointTableManager.DeleteTable());

        /// <summary>
        /// Not yet implemented
        /// </summary>
        /// <param name="instanceName"></param>
        public void DeployInstance(string instanceName)
        {
            throw new NotImplementedException();
        }

        /// <summary>
        /// Instantiate a vertex on a CRA instance.
        /// </summary>
        /// <param name="instanceName">Name of the CRA instance on which vertex is instantiated</param>
        /// <param name="vertexName">Name of the vertex (particular instance)</param>
        /// <param name="vertexDefinition">Definition of the vertex (type)</param>
        /// <param name="vertexParameter">Parameters to be passed to the vertex in its constructor (serializable object)</param>
        /// <returns>Status of the command</returns>
        public async Task<CRAErrorCode> InstantiateVertexAsync(
            string instanceName,
            string vertexName,
            string vertexDefinition,
            object vertexParameter)
            => await InstantiateVertex(
                instanceName,
                vertexName,
                vertexDefinition,
                vertexParameter,
                false);

        internal async Task<CRAErrorCode> InstantiateVertex(
            string instanceName,
            string vertexName,
            string vertexDefinition,
            object vertexParameter,
            bool sharded)
        { 
            var procDefRow = await _vertexManager.VertexInfoProvider.GetRowForVertexDefinition(vertexDefinition);

            string blobName = vertexName + "-" + instanceName;

            using (var blobStream = await _blobStorage.GetWriteStream(vertexDefinition + "/" + blobName))
            {
                byte[] parameterBytes = Encoding.UTF8.GetBytes(
                            SerializationHelper.SerializeObject(vertexParameter));
                blobStream.WriteByteArray(parameterBytes);
            }

            var newInfo = new VertexInfo(
                instanceName: instanceName,
                address: "",
                port: 0,
                vertexName: vertexName,
                vertexDefinition: vertexDefinition,
                vertexCreateAction: procDefRow.Value.VertexCreateAction,
                vertexParameter: blobName,
                isActive: false,
                isSharded:  sharded);

            await _vertexManager.VertexInfoProvider.InsertOrReplace(newInfo);

            CRAErrorCode result = CRAErrorCode.Success;

            // Send request to CRA instance
            VertexInfo instanceRow;
            try
            {
                instanceRow = (await _vertexManager.GetRowForInstance(instanceName)).Value;

                // Get a stream connection from the pool if available
                Stream stream;
                if (!TryGetSenderStreamFromPool(instanceRow.Address, instanceRow.Port.ToString(), out stream))
                {
                    TcpClient client = new TcpClient(instanceRow.Address, instanceRow.Port);
                    client.NoDelay = true;

                    stream = client.GetStream();
                    if (SecureStreamConnectionDescriptor != null)
                        stream = SecureStreamConnectionDescriptor.CreateSecureClient(stream, instanceName);
                }

                stream.WriteInt32((int)CRATaskMessageType.LOAD_VERTEX);
                stream.WriteByteArray(Encoding.UTF8.GetBytes(vertexName));
                stream.WriteByteArray(Encoding.UTF8.GetBytes(vertexDefinition));
                stream.WriteByteArray(Encoding.UTF8.GetBytes(newInfo.VertexParameter));

                result = (CRAErrorCode)stream.ReadInt32();
                if (result != 0)
                {
                    Console.WriteLine("Vertex was logically loaded. However, we received an error code from the hosting CRA instance: " + result);
                }

                // Add/Return stream connection to the pool
                TryAddSenderStreamToPool(instanceRow.Address, instanceRow.Port.ToString(), stream);
            }
            catch
            {
                Console.WriteLine("The CRA instance appears to be down. Restart it and this vertex will be instantiated automatically");
            }
            return result;
        }

        /// <summary>
        /// Register caller as a vertex with given name, dummy temp instance
        /// </summary>
        /// <param name="vertexName"></param>
        /// <returns></returns>
        public DetachedVertex RegisterAsVertex(string vertexName)
        {
            return new DetachedVertex(vertexName, "", this);
        }

        /// <summary>
        /// Register caller as a vertex with given name, given CRA instance name
        /// </summary>
        /// <param name="vertexName"></param>
        /// <param name="instanceName"></param>
        /// <returns></returns>
        public DetachedVertex RegisterAsVertex(string vertexName, string instanceName)
        {
            return new DetachedVertex(vertexName, instanceName, this);
        }

        /// <summary>
        /// Register CRA instance name
        /// </summary>
        /// <param name="instanceName"></param>
        /// <param name="address"></param>
        /// <param name="port"></param>
        public void RegisterInstance(string instanceName, string address, int port)
        {
            _vertexManager.RegisterInstance(instanceName, address, port);
        }

        /// <summary>
        /// Delete CRA instance name
        /// </summary>
        /// <param name="instanceName"></param>
        public void DeleteInstance(string instanceName)
        {
            _vertexManager.DeleteInstance(instanceName);
        }

        /// <summary>
        /// Delete vertex with given name
        /// </summary>
        /// <param name="vertexName"></param>
        /// <param name="instanceName"></param>
        public async Task DeleteVertexAsync(string vertexName)
        {
            foreach (var endpt in await GetInputEndpointsAsync(vertexName))
            { DeleteEndpoint(vertexName, endpt); }

            foreach (var endpt in await GetOutputEndpointsAsync(vertexName))
            { DeleteEndpoint(vertexName, endpt); }

            foreach (var conn in await GetConnectionsFromVertexAsync(vertexName))
            { await DeleteConnectionInfoAsync(conn); }

            foreach (var conn in await GetConnectionsToVertexAsync(vertexName))
            { await DeleteConnectionInfoAsync(conn); }

            foreach (var item in await _vertexManager.VertexInfoProvider.GetRowsForVertex(vertexName))
            { await _vertexManager.VertexInfoProvider.DeleteVertexInfo(item); }
        }

        /// <summary>
        /// Delete vertex definition with given name
        /// </summary>
        /// <param name="vertexDefinition"></param>
        public async Task DeleteVertexDefinitionAsync(string vertexDefinition)
        {
            await _vertexManager.DeleteInstanceVertex("", vertexDefinition);

            await _blobStorage.Delete(vertexDefinition + "/binaries");
        }


        /// <summary>
        /// Add endpoint to the appropriate CRA metadata table
        /// </summary>
        /// <param name="vertexName"></param>
        /// <param name="endpointName"></param>
        /// <param name="isInput"></param>
        /// <param name="isAsync"></param>
        public void AddEndpoint(string vertexName, string endpointName, bool isInput, bool isAsync)
        {
            _endpointTableManager.AddEndpoint(vertexName, endpointName, isInput, isAsync);
        }

        /// <summary>
        /// Delete endpoint
        /// </summary>
        /// <param name="vertexName"></param>
        /// <param name="endpointName"></param>
        public void DeleteEndpoint(string vertexName, string endpointName)
        {
            _endpointTableManager.DeleteEndpoint(vertexName, endpointName);
        }

        /// <summary>
        /// Load a vertex on the local instance
        /// </summary>
        /// <param name="vertexName"></param>
        /// <param name="vertexDefinition"></param>
        /// <param name="vertexParameter"></param>
        /// <param name="instanceName"></param>
        /// <param name="table"></param>
        /// <returns></returns>
        public async Task<IVertex> LoadVertexAsync(string vertexName, string vertexDefinition, string vertexParameter, string instanceName, ConcurrentDictionary<string, IVertex> table)
        {
            // Deactivate vertex
            await _vertexManager.DeactivateVertexOnInstance(vertexName, instanceName);

            var vertex = await CreateVertexAsync(vertexDefinition);
            if (vertex == null)
            {
                if (_verticesToSideload.ContainsKey(vertexName))
                {
                    Debug.WriteLine("Sideloading vertex " + vertexName);
                    vertex = _verticesToSideload[vertexName];
                }
                else
                {
                    throw new InvalidOperationException("Failed to create vertex " + vertexName + ", and no sideloaded vertex with that name was provided.");
                }
            }

            try
            {
                await InitializeVertexAsync(
                    vertexName,
                    vertexDefinition,
                    instanceName,
                    table,
                    vertex);
            }
            catch (Exception e)
            {
                Console.WriteLine("INFO: Unable to initialize vertex " + vertexName + ". Check if runtime is compatible (uploaded vertex and worker should be same .NET runtime). Exception:\n" + e.ToString());
            }

            return vertex;
        }

        public async Task<IVertex> CreateVertexAsync(string vertexDefinition)
        {
            if (_dynamicLoadingEnabled)
            {
                using (Stream blobStream = await _blobStorage.GetReadStream(vertexDefinition + "/binaries"))
                {
                    try
                    {
                        AssemblyUtils.LoadAssembliesFromStream(blobStream);
                    }
                    catch (FileLoadException e)
                    {
                        Debug.WriteLine("Ignoring exception from assembly loading: " + e.Message);
                        Debug.WriteLine("If vertex creation fails, the caller will need to sideload the vertex.");
                    }
                }
            }
            else
            {
                Debug.WriteLine("Dynamic assembly loading is disabled. The caller will need to sideload the vertex.");
            }

            var row = await _vertexManager.VertexInfoProvider.GetRowForVertexDefinition(vertexDefinition);

            // CREATE THE VERTEX
            IVertex vertex = null;
            try
            {
                vertex = row.Value.GetVertexCreateAction()();
            }
            catch (Exception e)
            {
                Debug.WriteLine("Vertex creation failed: " + e.Message);
                Debug.WriteLine("The caller will need to sideload the vertex.");
            }
            return vertex;
        }

        public async Task InitializeVertexAsync(
            string vertexName,
            string vertexDefinition,
            string instanceName,
            ConcurrentDictionary<string, IVertex> table,
            IVertex vertex)
        {
            // INITIALIZE
            if ((VertexBase)vertex != null)
            {
                ((VertexBase)vertex).VertexName = vertexName;
                ((VertexBase)vertex).ClientLibrary = this;
            }

            // LATCH CALLBACKS TO POPULATE ENDPOINT TABLE
            vertex.OnAddInputEndpoint((name, endpt) => _endpointTableManager.AddEndpoint(vertexName, name, true, false));
            vertex.OnAddOutputEndpoint((name, endpt) => _endpointTableManager.AddEndpoint(vertexName, name, false, false));
            vertex.OnAddAsyncInputEndpoint((name, endpt) => _endpointTableManager.AddEndpoint(vertexName, name, true, true));
            vertex.OnAddAsyncOutputEndpoint((name, endpt) => _endpointTableManager.AddEndpoint(vertexName, name, false, true));

            //ADD TO TABLE
            if (table != null)
            {
                table.AddOrUpdate(vertexName, vertex, (procName, oldProc) => { oldProc.Dispose(); return vertex; });

                vertex.OnDispose(() =>
                {
                    // Delete all endpoints of the vertex
                    foreach (var key in vertex.InputEndpoints)
                    {
                        _endpointTableManager.DeleteEndpoint(vertexName, key.Key);
                    }
                    foreach (var key in vertex.AsyncInputEndpoints)
                    {
                        _endpointTableManager.DeleteEndpoint(vertexName, key.Key);
                    }
                    foreach (var key in vertex.OutputEndpoints)
                    {
                        _endpointTableManager.DeleteEndpoint(vertexName, key.Key);
                    }
                    foreach (var key in vertex.AsyncOutputEndpoints)
                    {
                        _endpointTableManager.DeleteEndpoint(vertexName, key.Key);
                    }

                    IVertex old;
                    if (!table.TryRemove(vertexName, out old))
                    {
                        Console.WriteLine("Unable to remove vertex on disposal");
                    }

                    Task.Run(() =>
                        _vertexManager.DeleteInstanceVertex(
                            instanceName,
                            vertexName));
                });
            }


            string blobName = vertexName + "-" + instanceName;
            string parameterString;

            using(var parametersStream = await _blobStorage.GetReadStream(vertexDefinition + "/" + blobName))
            {
                byte[] parametersBytes = parametersStream.ReadByteArray();
                parameterString = Encoding.UTF8.GetString(parametersBytes);
            }

            var par = SerializationHelper.DeserializeObject(parameterString);
<<<<<<< HEAD
            await vertex.InitializeAsync(par);
=======
            vertex.Initialize(par);
>>>>>>> 75502729

            // Activate vertex
            await ActivateVertexAsync(vertexName, instanceName);
        }

        public void SideloadVertex(IVertex vertex, string vertexName)
        {
            _verticesToSideload[vertexName] = vertex;
        }

        public void EnableArtifactUploading()
        {
            _artifactUploading = true;
        }

        public void DisableArtifactUploading()
        {
            _artifactUploading = false;
        }

        public void DisableDynamicLoading()
        {
            _dynamicLoadingEnabled = false;
        }

        /// <summary>
        /// Load all vertices for the given instance name, returns only when all
        /// vertices have been initialized and activated.
        /// </summary>
        /// <param name="thisInstanceName"></param>
        /// <returns></returns>
        public async Task<ConcurrentDictionary<string, IVertex>> LoadAllVerticesAsync(string thisInstanceName)
        {
            ConcurrentDictionary<string, IVertex> result = new ConcurrentDictionary<string, IVertex>();
            var rows = await _vertexManager
                .VertexInfoProvider
                .GetAllRowsForInstance(thisInstanceName);

            List<Task> t = new List<Task>();
            foreach (var row in rows)
            {
                if (row.VertexName == "") continue;
                t.Add(LoadVertexAsync(row.VertexName, row.VertexDefinition, row.VertexParameter, thisInstanceName, result));
            }
            Task.WaitAll(t.ToArray());

            return result;
        }

        /// <summary>
        /// Add connection info to metadata table
        /// </summary>
        /// <param name="fromVertexName"></param>
        /// <param name="fromEndpoint"></param>
        /// <param name="toVertexName"></param>
        /// <param name="toEndpoint"></param>
        public async Task AddConnectionInfoAsync(string fromVertexName, string fromEndpoint, string toVertexName, string toEndpoint)
        {
            await _connectionTableManager.AddConnection(fromVertexName, fromEndpoint, toVertexName, toEndpoint);
        }


        /// <summary>
        /// Delete connection info from metadata table
        /// </summary>
        /// <param name="fromVertexName"></param>
        /// <param name="fromEndpoint"></param>
        /// <param name="toVertexName"></param>
        /// <param name="toEndpoint"></param>
        public async Task DeleteConnectionInfoAsync(string fromVertexName, string fromEndpoint, string toVertexName, string toEndpoint)
            => await _connectionTableManager.DeleteConnection(fromVertexName, fromEndpoint, toVertexName, toEndpoint);

        /// <summary>
        /// Delete connection info from metadata table
        /// </summary>
        /// <param name="connInfo">Connection info as a struct</param>
        public async Task DeleteConnectionInfoAsync(ConnectionInfo connInfo)
            => await _connectionTableManager.DeleteConnection(connInfo.FromVertex, connInfo.FromEndpoint, connInfo.ToVertex, connInfo.ToEndpoint);

        public async Task<CRAErrorCode> ConnectAsync(
            string fromVertexName,
            string fromEndpoint,
            string toVertexName,
            string toEndpoint)
            => await ConnectAsync(
                fromVertexName,
                fromEndpoint,
                toVertexName,
                toEndpoint,
                ConnectionInitiator.FromSide);

        public async Task<CRAErrorCode> ConnectAsync(
            string fromVertexName,
            string fromEndpoint,
            string toVertexName,
            string toEndpoint,
            ConnectionInitiator direction)
        {
            // Tell from vertex to establish connection
            // Send request to CRA instance

            // Check that vertex and endpoints are valid and existing
            if (!await _vertexManager.ExistsVertex(fromVertexName)
                || !await _vertexManager.ExistsVertex(toVertexName))
            {
                // Check for sharded vertices
                List<int> fromVertexShards, toVertexShards;

                if ((fromVertexShards = await _vertexManager.ExistsShardedVertex(fromVertexName)).Count == 0)
                { return CRAErrorCode.VertexNotFound; }

                if ((toVertexShards = await _vertexManager.ExistsShardedVertex(toVertexName)).Count == 0)
                { return CRAErrorCode.VertexNotFound; }

                return ConnectSharded(fromVertexName, fromVertexShards, fromEndpoint, toVertexName, toVertexShards, toEndpoint, direction);
            }

            // Make the connection information stable
            await _connectionTableManager.AddConnection(fromVertexName, fromEndpoint, toVertexName, toEndpoint);

            // We now try best-effort to tell the CRA instance of this connection
            var result = CRAErrorCode.Success;

            VertexInfo? _row;
            var vertexInfoProvider = _vertexManager.VertexInfoProvider;
            try
            {
                // Get instance for source vertex
                _row = await (direction == ConnectionInitiator.FromSide
                    ? vertexInfoProvider.GetRowForActiveVertex(fromVertexName)
                    : vertexInfoProvider.GetRowForActiveVertex(toVertexName));
            }
            catch
            {
                Console.WriteLine("Unable to find active instance with vertex. On vertex activation, the connection should be completed automatically.");
                return result;
            }

            try
            {
                if (_localWorker != null)
                {
                    if (_localWorker.InstanceName == _row.Value.InstanceName)
                    {
                        return await _localWorker.Connect_InitiatorSide(
                            fromVertexName,
                            fromEndpoint,
                            toVertexName,
                            toEndpoint,
                            direction == ConnectionInitiator.ToSide);
                    }
                }


                // Send request to CRA instance
                TcpClient client = null;
                // Get address and port for instance, using row with vertex = ""
                var row = (await _vertexManager.GetRowForInstance(_row.Value.InstanceName)).Value;

                // Get a stream connection from the pool if available
                Stream stream;
                if (!TryGetSenderStreamFromPool(
                    row.Address,
                    row.Port.ToString(),
                    out stream))
                {
                    client = new TcpClient(row.Address, row.Port);
                    client.NoDelay = true;

                    stream = client.GetStream();

                    if (SecureStreamConnectionDescriptor != null)
                        stream = SecureStreamConnectionDescriptor.CreateSecureClient(stream, _row.Value.InstanceName);
                }

                if (direction == ConnectionInitiator.FromSide)
                { stream.WriteInt32((int)CRATaskMessageType.CONNECT_VERTEX_INITIATOR); }
                else
                { stream.WriteInt32((int)CRATaskMessageType.CONNECT_VERTEX_INITIATOR_REVERSE); }

                stream.WriteByteArray(Encoding.UTF8.GetBytes(fromVertexName));
                stream.WriteByteArray(Encoding.UTF8.GetBytes(fromEndpoint));
                stream.WriteByteArray(Encoding.UTF8.GetBytes(toVertexName));
                stream.WriteByteArray(Encoding.UTF8.GetBytes(toEndpoint));

                result = (CRAErrorCode)stream.ReadInt32();

                if (result != 0)
                { Console.WriteLine("Connection was logically established. However, the client received an error code from the connection-initiating CRA instance: " + result); }
                else
                { TryAddSenderStreamToPool(row.Address, row.Port.ToString(), stream); }
            }
            catch
            {
                Console.WriteLine("The connection-initiating CRA instance appears to be down or could not be found. Restart it and this connection will be completed automatically");
            }

            return result;
        }

        private CRAErrorCode ConnectSharded(
            string fromVertexName,
            List<int> fromVertexShards,
            string fromEndpoint,
            string toVertexName,
            List<int> toVertexShards,
            string toEndpoint,
            ConnectionInitiator direction)
        {
            var fromVertexNames = fromVertexShards
                .Select(e => fromVertexName + "$" + e)
                .ToArray();

            var toVertexNames = toVertexShards
                .Select(e => toVertexName + "$" + e)
                .ToArray();

            var fromEndpoints = toVertexShards
                .Select(e => fromEndpoint + "$" + e)
                .ToArray();

            var toEndpoints = fromVertexShards
                .Select(e => toEndpoint + "$" + e)
                .ToArray();

            return ConnectShardedVerticesWithFullMesh(
                    fromVertexNames,
                    fromEndpoints,
                    toVertexNames,
                    toEndpoints,
                    direction);
        }

        public async Task<string> GetDefaultInstanceNameAsync()
            => (await _vertexManager.GetRowForDefaultInstance()).InstanceName;

        /// <summary>
        /// Get a list of all output endpoint names for a given vertex
        /// </summary>
        /// <param name="vertexName"></param>
        /// <returns></returns>
        public async Task<IEnumerable<string>> GetOutputEndpointsAsync(string vertexName)
            => await _endpointTableManager.GetOutputEndpoints(vertexName);

        /// <summary>
        /// Get a list of all input endpoint names for a given vertex
        /// </summary>
        /// <param name="vertexName"></param>
        /// <returns></returns>
        public async Task<IEnumerable<string>> GetInputEndpointsAsync(string vertexName)
            => await _endpointTableManager.GetInputEndpoints(vertexName);

        /// <summary>
        /// Get all outgoing connection from a given vertex
        /// </summary>
        /// <param name="vertexName"></param>
        /// <returns></returns>
        public async Task<IEnumerable<ConnectionInfo>> GetConnectionsFromVertexAsync(string vertexName)
            => (await _connectionTableManager.GetConnectionsFromVertex(vertexName))
            .Select(_ =>
                new ConnectionInfo(
                    fromVertex: _.FromVertex,
                    fromEndpoint: _.FromEndpoint,
                    toVertex: _.ToVertex,
                    toEndpoint: _.ToEndpoint));

        /// <summary>
        /// Get all incoming connections to a given vertex
        /// </summary>
        /// <param name="vertexName"></param>
        /// <returns></returns>
        public async Task<IEnumerable<ConnectionInfo>> GetConnectionsToVertexAsync(string vertexName)
            => (await _connectionTableManager.GetConnectionsToVertex(vertexName))
            .Select(_ =>
                new ConnectionInfo(
                    fromVertex: _.FromVertex,
                    fromEndpoint: _.FromEndpoint,
                    toVertex: _.ToVertex,
                    toEndpoint: _.ToEndpoint));


        /// <summary>
        /// Gets a list of all vertices registered with CRA
        /// </summary>
        /// <returns></returns>
        public async Task<IEnumerable<string>> GetVertexNamesAsync()
            => await _vertexManager.GetVertexNames();

        /// <summary>
        /// Gets a list of all vertex definitions registered with CRA
        /// </summary>
        /// <returns></returns>
        public async Task<IEnumerable<string>> GetVertexDefinitionsAsync()
            => await _vertexManager.GetVertexDefinitions();

        /// <summary>
        /// Gets a list of all registered CRA instances
        /// </summary>
        /// <returns></returns>
        public async Task<IEnumerable<string>> GetInstanceNamesAsync()
            => await _vertexManager.GetInstanceNames();

        /// <summary>
        /// Disconnect a CRA connection
        /// </summary>
        /// <param name="fromVertexName"></param>
        /// <param name="fromVertexOutput"></param>
        /// <param name="toVertexName"></param>
        /// <param name="toVertexInput"></param>
        public async Task DisconnectAsync(string fromVertexName, string fromVertexOutput, string toVertexName, string toVertexInput)
            => await _connectionTableManager.DeleteConnection(fromVertexName, fromVertexOutput, toVertexName, toVertexInput);

        /// <summary>
        /// Terminal local worker process.
        /// </summary>
        /// <param name="killMessage">Message to display on kill</param>
        public void KillLocalWorker(string killMessage)
        {
            if (_localWorker != null)
            {
                _localWorker.Kill(killMessage);
            }
        }
    }
}<|MERGE_RESOLUTION|>--- conflicted
+++ resolved
@@ -169,14 +169,14 @@
             string vertexName,
             string vertexDefinition,
             object vertexParameter)
-            => await InstantiateVertex(
+            => await InstantiateVertexAsync(
                 instanceName,
                 vertexName,
                 vertexDefinition,
                 vertexParameter,
                 false);
 
-        internal async Task<CRAErrorCode> InstantiateVertex(
+        internal async Task<CRAErrorCode> InstantiateVertexAsync(
             string instanceName,
             string vertexName,
             string vertexDefinition,
@@ -498,11 +498,7 @@
             }
 
             var par = SerializationHelper.DeserializeObject(parameterString);
-<<<<<<< HEAD
             await vertex.InitializeAsync(par);
-=======
-            vertex.Initialize(par);
->>>>>>> 75502729
 
             // Activate vertex
             await ActivateVertexAsync(vertexName, instanceName);
