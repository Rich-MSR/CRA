﻿using CRA.DataProvider;
using Microsoft.WindowsAzure.Storage.Blob;
using Microsoft.WindowsAzure.Storage.Table;
using System;
using System.Collections.Concurrent;
using System.Collections.Generic;
using System.Linq;
using System.Linq.Expressions;
using System.Threading.Tasks;

namespace CRA.ClientLibrary
{
    /// <summary>
    /// Client library for sharded deployment mode in Common Runtime for Applications (CRA)
    /// </summary>
    public partial class CRAClientLibrary
    {
        /// <summary>
        /// Define a sharded vertex type and register with CRA.
        /// </summary>
        /// <param name="vertexDefinition">Name of the vertex type</param>
        /// <param name="creator">Lambda that describes how to instantiate the vertex, taking in an object as parameter</param>
        public async Task<CRAErrorCode> DefineVertexAsync(
            string vertexDefinition,
            Expression<Func<IShardedVertex>> creator)
        {
            if (_artifactUploading)
            {
                using (var blobStream = await _blobStorage.GetWriteStream(vertexDefinition + "/binaries"))
                { AssemblyUtils.WriteAssembliesToStream(blobStream); }
            }
            
            // Add metadata
            var newRow = VertexInfo.Create(
                instanceName: "",
                vertexName: vertexDefinition,
                vertexDefinition: vertexDefinition,
                address: "",
                port: 0,
                vertexCreateAction: creator,
                vertexParameter: null,
                isActive: true,
                isSharded: false);

             _vertexManager.VertexInfoProvider.InsertOrReplace(newRow).Wait();
             //await _vertexManager.VertexInfoProvider.InsertOrReplace(newRow);

            return CRAErrorCode.Success;
        }

        public async Task<ShardingInfo> GetShardingInfoAsync(string vertexName)
            => await _shardedVertexTableManager.GetLatestShardingInfo(vertexName);

        /// <summary>
        /// Instantiate a sharded vertex on a set of CRA instances.
        /// </summary>
        /// <param name="vertexName">Name of the sharded vertex (particular instance)</param>
        /// <param name="vertexDefinition">Definition of the vertex (type)</param>
        /// <param name="vertexParameter">Parameters to be passed to each vertex of the sharded vertex in its constructor (serializable object)</param>
        /// <param name="vertexShards"> A map that holds the number of vertices from a sharded vertex needs to be instantiated for each CRA instance </param>
        /// <returns>Status of the command</returns>
        public async Task<CRAErrorCode> InstantiateVertexAsync(
            string[] instanceNames,
            string vertexName,
            string vertexDefinition,
            object vertexParameter,
            int numShardsPerInstance = 1,
            Expression<Func<int, int>> shardLocator = null)
        {
            var allInstances = new List<string>();
            var allShards = new List<int>();
            var addedShards = new List<int>();
            var removedShards = new List<int>();


            Task<CRAErrorCode>[] tasks = new Task<CRAErrorCode>[instanceNames.Length*numShardsPerInstance];
            int index = 0;
            foreach (var instanceName in instanceNames)
            {
                for (int c = 0; c < numShardsPerInstance; c++)
                {
                    allInstances.Add(instanceName);
                    allShards.Add(index);
                    addedShards.Add(index);
                    tasks[index] = InstantiateShardedVertexAsync
                        (instanceName, vertexName + "$" + index,
                        vertexDefinition,
                        new Tuple<int, object>(index, vertexParameter));
                    index++;
                }
            }

<<<<<<< HEAD
            _shardedVertexTableManager.DeleteShardedVertex(vertexName).Wait();
            //await _shardedVertexTableManager.DeleteShardedVertex(vertexName);
            _shardedVertexTableManager.RegisterShardedVertex(vertexName, allInstances, allShards, addedShards, removedShards, shardLocator).Wait();
=======
            _shardedVertexTableManager.DeleteShardedVertexAsync(vertexName).Wait();
            //await _shardedVertexTableManager.DeleteShardedVertex(vertexName);
            _shardedVertexTableManager.RegisterShardedVertexAsync(vertexName, allInstances, allShards, addedShards, removedShards, shardLocator).Wait();
>>>>>>> c1f3181c
            //await _shardedVertexTableManager.RegisterShardedVertex(vertexName, allInstances, allShards, addedShards, removedShards, shardLocator);
            
            CRAErrorCode[] results = Task.WhenAll(tasks).Result;

            // Check for the status of instantiated vertices
            CRAErrorCode result = CRAErrorCode.ConnectionEstablishFailed;
            for (int i = 0; i < results.Length; i++)
            {
                if (results[i] != CRAErrorCode.Success)
                {
                    Console.WriteLine("We received an error code " + results[i] + " from one CRA instance while instantiating the vertex " + vertexName + "$" + i + " in the sharded vertex");
                    result = results[i];
                }
                else
                    result = CRAErrorCode.Success;
            }

            if (result != CRAErrorCode.Success)
                Console.WriteLine("All CRA instances appear to be down. Restart them and this sharded vertex will be automatically instantiated");

            return result;
        }

        /// <summary>
        /// Instantiate a sharded vertex on a set of CRA instances.
        /// </summary>
        /// <param name="vertexName">Name of the sharded vertex (particular instance)</param>
        /// <param name="vertexDefinition">Definition of the vertex (type)</param>
        /// <param name="vertexParameter">Parameters to be passed to each vertex of the sharded vertex in its constructor (serializable object)</param>
        /// <param name="vertexShards"> A map that holds the number of vertices from a sharded vertex needs to be instantiated for each CRA instance </param>
        /// <returns>Status of the command</returns>
        public CRAErrorCode InstantiateShardedVertex<VertexParameterType>(string vertexName, string vertexDefinition, VertexParameterType vertexParameter, ConcurrentDictionary<string, int> vertexShards)
        {
            int verticesCount = CountVertexShards(vertexShards);
            Task<CRAErrorCode>[] tasks = new Task<CRAErrorCode>[verticesCount];
            int currentCount = 0;
            foreach (var key in vertexShards.Keys)
            {
                for (int i = currentCount; i < currentCount + vertexShards[key]; i++)
                {
                    int threadIndex = i; string currInstanceName = key;
                    tasks[threadIndex] = InstantiateShardedVertexAsync(currInstanceName, vertexName + "$" + threadIndex,
                                                                        vertexDefinition, new Tuple<int, VertexParameterType>(threadIndex, vertexParameter));
                }

                currentCount += vertexShards[key];
            }

            CRAErrorCode[] results = Task.WhenAll(tasks).Result;

            // Check for the status of instantiated vertices
            CRAErrorCode result = CRAErrorCode.ConnectionEstablishFailed;
            for (int i = 0; i < results.Length; i++)
            {
                if (results[i] != CRAErrorCode.Success)
                {
                    Console.WriteLine("We received an error code " + results[i] + " from one CRA instance while instantiating the vertex " + vertexName + "$" + i + " in the sharded vertex");
                    result = results[i];
                }
                else
                    result = CRAErrorCode.Success;
            }

            if (result != CRAErrorCode.Success)
            {
                Console.WriteLine("All CRA instances appear to be down. Restart them and this sharded vertex will be automatically instantiated");
            }

            return result;
        }

        internal Task<CRAErrorCode> InstantiateShardedVertexAsync(
            string instanceName,
            string vertexName,
            string vertexDefinition,
            object vertexParameter)
            => InstantiateVertexAsync(
                instanceName,
                vertexName,
                vertexDefinition,
                vertexParameter,
                true);

        internal int CountVertexShards(ConcurrentDictionary<string, int> verticesPerInstanceMap)
        {
            int count = 0;
            foreach (var key in verticesPerInstanceMap.Keys)
            {
                count += verticesPerInstanceMap[key];
            }
            return count;
        }
        public bool AreTwoVerticessOnSameCRAInstance(string fromVertexName, ConcurrentDictionary<string, int> fromVertexShards, string toVertexName, ConcurrentDictionary<string, int> toVertexShards)
        {
            string fromVertexInstance = null;
            string fromVertexId = fromVertexName.Substring(fromVertexName.Length - 2);
            int fromVerticesCount = CountVertexShards(fromVertexShards);
            int currentCount = 0;
            foreach (var key in fromVertexShards.Keys)
            {
                for (int i = currentCount; i < currentCount + fromVertexShards[key]; i++)
                {
                    if (fromVertexId.Equals("$" + i))
                    {
                        fromVertexInstance = key;
                        break;
                    }
                }

                if (fromVertexInstance != null)
                    break;

                currentCount += fromVertexShards[key];
            }

            string toVertexInstance = null;
            string toVertexId = toVertexName.Substring(toVertexName.Length - 2);
            int toVerticesCount = CountVertexShards(toVertexShards);
            currentCount = 0;
            foreach (var key in toVertexShards.Keys)
            {
                for (int i = currentCount; i < currentCount + toVertexShards[key]; i++)
                {
                    if (toVertexId.Equals("$" + i))
                    {
                        toVertexInstance = key;
                        break;
                    }
                }

                if (toVertexInstance != null)
                    break;

                currentCount += toVertexShards[key];
            }

            return (fromVertexInstance != null) && (toVertexInstance != null) && (fromVertexInstance.Equals(toVertexInstance));
        }

        /// <summary>
        /// Delete all vertices in a sharded vertex from a set of CRA instances
        /// </summary>
        /// <param name="vertexName"></param>
        /// <param name="instancesNames"></param>
        public async Task DeleteShardedVertexFromInstancesAsync(string vertexName, string[] instancesNames)
        {
            Task[] tasks = new Task[instancesNames.Length];
            for (int i = 0; i < tasks.Length; i++)
            {
                int threadIndex = i;
                tasks[threadIndex] = DeleteVerticesFromInstanceAsync(vertexName, instancesNames[threadIndex]);
            }
            await Task.WhenAll(tasks);
        }

        internal async Task DeleteVerticesFromInstanceAsync(string vertexName, string instanceName)
        {
            var tasks = new List<Task>();
            foreach(var vertex in 
                await _vertexManager.VertexInfoProvider.GetRowsForShardedInstanceVertex(
                    instanceName,
                    vertexName))
            {
                tasks.Add(
                    _vertexManager.VertexInfoProvider.DeleteVertexInfo(vertex));
            }

            await Task.WhenAll(tasks);
        }

        private void FilterAndDeleteEntitiesInBatches(
            CloudTable table,
            Expression<Func<DynamicTableEntity, bool>> filter)
        {
            Action<IEnumerable<DynamicTableEntity>> deleteProcessor = entities =>
            {
                var batches = new Dictionary<string, TableBatchOperation>();
                foreach (var entity in entities)
                {
                    TableBatchOperation batch = null;
                    if (batches.TryGetValue(entity.PartitionKey, out batch) == false)
                    {
                        batches[entity.PartitionKey] = batch = new TableBatchOperation();
                    }

                    batch.Add(TableOperation.Delete(entity));

                    if (batch.Count == 100)
                    {
                        table.ExecuteBatchAsync(batch).Wait();
                        batches[entity.PartitionKey] = new TableBatchOperation();
                    }
                }

                foreach (var batch in batches.Values)
                {
                    if (batch.Count > 0)
                    {
                        table.ExecuteBatchAsync(batch).Wait();
                    }
                }
            };

            FilterAndVertexEntitiesInSegments(table, deleteProcessor, filter);
        }


        private void FilterAndVertexEntitiesInSegments(CloudTable table, Action<IEnumerable<DynamicTableEntity>> operationExecutor, Expression<Func<DynamicTableEntity, bool>> filter)
        {
            if (filter == null)
            {
                operationExecutor(table.ExecuteQuery(new TableQuery<DynamicTableEntity>()));
            }
            else
            {
                operationExecutor(table.ExecuteQuery(new TableQuery<DynamicTableEntity>()).Where(filter.Compile()));
            }
        }
         
        /// <summary>
        /// Delete an endpoint from all vertices in a sharded vertex
        /// </summary>
        /// <param name="vertexName"></param>
        /// <param name="endpointName"></param>
        public void DeleteEndpointFromShardedVertex(string vertexName, string endpointName)
        {
            DeleteEndpointsFromAllVertices(vertexName, endpointName);
        }

        private Task DeleteEndpointsFromAllVertices(string vertexName, string endpointName)
            => _endpointTableManager.RemoveShardedEndpoints(vertexName, endpointName);

        /// <summary>
        /// Connect a set of (fromVertex, outputEndpoint) pairs to another set of (toVertex, inputEndpoint) pairs. We contact the "from" vertex
        /// to initiate the creation of the link.
        /// </summary>
        /// <param name="fromToConnections"></param>
        /// <returns></returns>
        public CRAErrorCode ConnectShardedVertices(List<ConnectionInfoWithLocality> fromToConnections)
        {
            Task<CRAErrorCode>[] tasks = new Task<CRAErrorCode>[fromToConnections.Count];

            int i = 0;
            foreach (var fromToConnection in fromToConnections)
            {
                int fromToEndpointIndex = i;
                var currentFromToConnection = fromToConnection;
                tasks[fromToEndpointIndex] = ConnectAsync(currentFromToConnection.FromVertex,
                                                currentFromToConnection.FromEndpoint, currentFromToConnection.ToVertex,
                                                currentFromToConnection.ToEndpoint, ConnectionInitiator.FromSide);
                i++;
            }
            CRAErrorCode[] results = Task.WhenAll(tasks).Result;

            CRAErrorCode result = CRAErrorCode.VertexEndpointNotFound;
            for (i = 0; i < results.Length; i++)
            {
                if (results[i] != CRAErrorCode.Success)
                {
                    Console.WriteLine("We received an error code " + results[i] + " while vertexing the connection pair with number (" + i + ")");
                    result = results[i];
                }
                else
                    result = CRAErrorCode.Success;
            }

            if (result != CRAErrorCode.Success)
                Console.WriteLine("All CRA instances appear to be down. Restart them and connect these two sharded vertices again!");

            return result;
        }


        /// <summary>
        /// Connect a set of vertices in one sharded CRA vertex to another with a full mesh topology, via pre-defined endpoints. We contact the "from" vertex
        /// to initiate the creation of the link.
        /// </summary>
        /// <param name="fromVertexName"></param>
        /// <param name="fromEndpoints"></param>
        /// <param name="toVertexName"></param>
        /// <param name="toEndpoints"></param>
        /// <returns></returns>
        public async Task<CRAErrorCode> ConnectShardedVerticesWithFullMesh(string fromVertexName, string[] fromEndpoints, string toVertexName, string[] toEndpoints)
        {
            var fromVerticesRows = await _vertexManager
                .VertexInfoProvider
                .GetRowsForShardedVertex(fromVertexName);

            string[] fromVerticesNames = new string[fromVerticesRows.Count()];

            int i = 0;
            foreach (var fromVertexRow in fromVerticesRows)
            {
                fromVerticesNames[i] = fromVertexRow.VertexName;
                i++;
            }

            var toVerticesRows = await _vertexManager
                .VertexInfoProvider
                .GetRowsForShardedVertex(toVertexName);

            string[] toVerticesNames = new string[toVerticesRows.Count()];

            i = 0;
            foreach (var toVertexRow in toVerticesRows)
            {
                toVerticesNames[i] = toVertexRow.VertexName;
                i++;
            }

            return ConnectShardedVerticesWithFullMesh(
                fromVerticesNames,
                fromEndpoints,
                toVerticesNames,
                toEndpoints,
                ConnectionInitiator.FromSide);
        }

        /// <summary>
        /// Connect a set of vertices in one sharded CRA vertex to another with a full mesh toplogy, via pre-defined endpoints. We contact the "from" vertex
        /// to initiate the creation of the link.
        /// </summary>
        /// <param name="fromVerticesNames"></param>
        /// <param name="fromEndpoints"></param>
        /// <param name="toVerticesNames"></param>
        /// <param name="toEndpoints"></param>
        /// <param name="direction"></param>
        /// <returns></returns>
        public CRAErrorCode ConnectShardedVerticesWithFullMesh(
            string[] fromVerticesNames,
            string[] fromEndpoints,
            string[] toVerticesNames,
            string[] toEndpoints,
            ConnectionInitiator direction)
        {
            // Check if the number of output endpoints in any fromVertex is equal to 
            // the number of toVertices
            if (fromEndpoints.Length != toVerticesNames.Length)
                return CRAErrorCode.VerticesEndpointsNotMatched;

            // Check if the number of input endpoints in any toVertex is equal to 
            // the number of fromVertices
            if (toEndpoints.Length != fromVerticesNames.Length)
                return CRAErrorCode.VerticesEndpointsNotMatched;

            //Connect the sharded vertices in parallel
            List<Task<CRAErrorCode>> tasks = new List<Task<CRAErrorCode>>();
            for (int i = 0; i < fromEndpoints.Length; i++)
            {
                for (int j = 0; j < fromVerticesNames.Length; j++)
                {
                    int fromEndpointIndex = i;
                    int fromVertexIndex = j;
                    tasks.Add(ConnectAsync(fromVerticesNames[fromVertexIndex], fromEndpoints[fromEndpointIndex],
                                           toVerticesNames[fromEndpointIndex], toEndpoints[fromVertexIndex], direction));
                }
            }
            CRAErrorCode[] results = Task.WhenAll(tasks.ToArray()).Result;

            //Check for the status of connected vertices
            CRAErrorCode result = CRAErrorCode.VertexEndpointNotFound;
            for (int i = 0; i < results.Length; i++)
            {
                if (results[i] != CRAErrorCode.Success)
                {
                    Console.WriteLine("We received an error code " + results[i] + " while vertexing the connection pair with number (" + i + ")");
                    result = results[i];
                }
                else
                    result = CRAErrorCode.Success;
            }

            if (result != CRAErrorCode.Success)
                Console.WriteLine("All CRA instances appear to be down. Restart them and connect these two sharded vertices again!");

            return result;
        }

        /// <summary>
        /// Disconnect a set of vertices in one sharded CRA vertex from another, via pre-defined endpoints. 
        /// </summary>
        /// <param name="fromVertexName"></param>
        /// <param name="fromEndpoints"></param>
        /// <param name="toVertexName"></param>
        /// <param name="toEndpoints"></param>
        /// <returns></returns>
        public async Task DisconnectShardedVertices(string fromVertexName, string[] fromEndpoints, string toVertexName, string[] toEndpoints)
        {
            var fromVerticesRows = await _vertexManager
                .VertexInfoProvider
                .GetRowsForShardedVertex(fromVertexName);
            string[] fromVerticesNames = new string[fromVerticesRows.Count()];

            int i = 0;
            foreach (var fromVertexRow in fromVerticesRows)
            {
                fromVerticesNames[i] = fromVertexRow.VertexName;
                i++;
            }

            var toVerticesRows = await _vertexManager
                .VertexInfoProvider
                .GetRowsForShardedVertex(toVertexName);

            string[] toVerticesNames = new string[toVerticesRows.Count()];

            i = 0;
            foreach (var toVertexRow in toVerticesRows)
            {
                toVerticesNames[i] = toVertexRow.VertexName;
                i++;
            }

            await DisconnectShardedVertices(
                fromVerticesNames,
                fromEndpoints,
                toVerticesNames,
                toEndpoints);
        }

        /// <summary>
        /// Disconnect the CRA connections between vertices in two sharded vertices
        /// </summary>
        /// <param name="fromVerticesNames"></param>
        /// <param name="fromVerticesOutputs"></param>
        /// <param name="toVerticesNames"></param>
        /// <param name="toVerticesInputs"></param>
        public async Task DisconnectShardedVertices(
            string[] fromVerticesNames,
            string[] fromVerticesOutputs,
            string[] toVerticesNames,
            string[] toVerticesInputs)
        {
            // Check if the number of output endpoints in any fromVertex is equal to 
            // the number of toVertices, and the number of input endpoints in any toVertex 
            // is equal to the number of fromVertices
            if ((fromVerticesOutputs.Length == toVerticesNames.Length) && (toVerticesInputs.Length == fromVerticesNames.Length))
            {
                //Disconnect the sharded vertices in parallel
                List<Task> tasks = new List<Task>();
                for (int i = 0; i < fromVerticesOutputs.Length; i++)
                {
                    for (int j = 0; j < fromVerticesNames.Length; j++)
                    {
                        int fromEndpointIndex = i;
                        int fromVertexIndex = j;
                        tasks.Add(
                            DisconnectAsync(
                                fromVerticesNames[fromVertexIndex],
                                fromVerticesOutputs[fromEndpointIndex],
                                toVerticesNames[fromEndpointIndex],
                                toVerticesInputs[fromVertexIndex]));
                    }
                }

                await Task.WhenAll(tasks);
            }
        }
    }
}<|MERGE_RESOLUTION|>--- conflicted
+++ resolved
@@ -90,15 +90,9 @@
                 }
             }
 
-<<<<<<< HEAD
-            _shardedVertexTableManager.DeleteShardedVertex(vertexName).Wait();
-            //await _shardedVertexTableManager.DeleteShardedVertex(vertexName);
-            _shardedVertexTableManager.RegisterShardedVertex(vertexName, allInstances, allShards, addedShards, removedShards, shardLocator).Wait();
-=======
             _shardedVertexTableManager.DeleteShardedVertexAsync(vertexName).Wait();
             //await _shardedVertexTableManager.DeleteShardedVertex(vertexName);
             _shardedVertexTableManager.RegisterShardedVertexAsync(vertexName, allInstances, allShards, addedShards, removedShards, shardLocator).Wait();
->>>>>>> c1f3181c
             //await _shardedVertexTableManager.RegisterShardedVertex(vertexName, allInstances, allShards, addedShards, removedShards, shardLocator);
             
             CRAErrorCode[] results = Task.WhenAll(tasks).Result;
