﻿#define SHARDING

using System;
using System.Collections.Concurrent;
using System.Collections.Generic;
using System.Diagnostics;
using System.IO;
using System.Linq;
using System.Net;
using System.Net.Sockets;
using System.Text;
using System.Threading;
using System.Threading.Tasks;
using CRA.DataProvider;

namespace CRA.ClientLibrary
{
    /// <summary>
    /// Worker library for Common Runtime for Applications (CRA)
    /// </summary>
    public class CRAWorker : IDisposable
    {
        private readonly string _address;

        private readonly IVertexConnectionInfoProvider _connectionInfoProvider;

        // CRA library client
        private readonly CRAClientLibrary _craClient;

        // Timer updateTimer
        internal readonly ConcurrentDictionary<string, IVertex> _localVertexTable = new ConcurrentDictionary<string, IVertex>();

        private readonly int _port;

        private readonly int _streamsPoolSize;
        private readonly string _workerinstanceName;
        private readonly IVertexInfoProvider _vertexInfoProvider;
        private readonly ConcurrentDictionary<string, CancellationTokenSource> inConnections = new ConcurrentDictionary<string, CancellationTokenSource>();
        private readonly ConcurrentDictionary<string, CancellationTokenSource> outConnections = new ConcurrentDictionary<string, CancellationTokenSource>();
        private readonly ConcurrentDictionary<string, ShardingInfo> shardingInfoTable = new ConcurrentDictionary<string, ShardingInfo>();

        /// <summary>
        /// Delay between connection retries
        /// </summary>
        private int _retryDelayMs = 5000;

        /// <summary>
        /// TCP connection timeout
        /// </summary>
        private int _tcpConnectTimeoutMs = 5000;

        /// <summary>
        /// Enable parallel connection establishment for a given vertex
        /// </summary>
        private bool _parallelConnect = false;

        /// <summary>
        /// Define a new worker instance of Common Runtime for Applications (CRA)
        /// </summary>
        /// <param name="workerInstanceName">Name of the worker instance</param>
        /// <param name="address">IP address</param>
        /// <param name="port">Port</param>
        /// <param name="storageConnectionString">Storage account to store metadata</param>
        /// <param name="streamsPoolSize">Maximum number of stream connections will be cached in the CRA client</param>
        /// <param name="descriptor">Secure stream connection callbacks</param>
        public CRAWorker(
            string workerInstanceName,
            string address,
            int port,
            IDataProvider azureDataProvider,
            ISecureStreamConnectionDescriptor descriptor = null,
            int streamsPoolSize = 0) :
            this(workerInstanceName, address, port, new CRAClientLibrary(azureDataProvider), descriptor, streamsPoolSize)
        {
        }

        /// <summary>
        /// Define a new worker instance of Common Runtime for Applications (CRA)
        /// </summary>
        /// <param name="workerInstanceName">Name of the worker instance</param>
        /// <param name="address">IP address</param>
        /// <param name="port">Port</param>
        /// <param name="clientLibrary">CRA client library instance</param>
        /// <param name="streamsPoolSize">Maximum number of stream connections will be cached in the CRA client</param>
        /// <param name="descriptor">Secure stream connection callbacks</param>
        public CRAWorker(
            string workerInstanceName,
            string address,
            int port,
            CRAClientLibrary clientLibrary,
            ISecureStreamConnectionDescriptor descriptor = null,
            int streamsPoolSize = 0)
        {
            Console.WriteLine("Starting CRA Worker instance [http://github.com/Microsoft/CRA]");
            Console.WriteLine("   Instance Name: " + workerInstanceName);
            Console.WriteLine("   IP address: " + address);
            Console.WriteLine("   Port: " + port);

            if (descriptor != null)
            { Console.WriteLine("   Secure network connections: Enabled using assembly " + descriptor.GetType().FullName); }
            else
            { Console.WriteLine("   Secure network connections: Disabled"); }

            _craClient = clientLibrary;
            _craClient.SetWorker(this);

            _workerinstanceName = workerInstanceName;
            _address = address;
            _port = port;
            _streamsPoolSize = streamsPoolSize;

            _vertexInfoProvider = _craClient.DataProvider.GetVertexInfoProvider();
            _connectionInfoProvider = _craClient.DataProvider.GetVertexConnectionInfoProvider();

            if (descriptor != null)
            { _craClient.SecureStreamConnectionDescriptor = descriptor; }
        }

        /// <summary>
        /// Instance name
        /// </summary>
        public string InstanceName { get { return _workerinstanceName; } }

        /// <summary>
        /// Streams pool size
        /// </summary>
        internal int StreamsPoolSize { get { return _streamsPoolSize; } }

        public void DisableDynamicLoading()
        {
            Console.WriteLine("Disabling dynamic assembly loading");
            _craClient.DisableDynamicLoading();
        }

        /// <summary>
        /// Set connection retry delay (in milliseconds)
        /// </summary>
        /// <param name="retryDelayMs"></param>
        public void SetConnectionRetryDelay(int retryDelayMs)
        {
            Console.WriteLine("Setting connection retry delay (ms) to {0}", retryDelayMs);
            _retryDelayMs = retryDelayMs;
        }

        /// <summary>
        /// Set TCP connection timeout (in milliseconds)
        /// </summary>
        /// <param name="tcpConnectTimeoutMs"></param>
        public void SetTcpConnectionTimeout(int tcpConnectTimeoutMs)
        {
            Console.WriteLine("Setting TCP connection timeout (ms) to {0}", tcpConnectTimeoutMs);
            _tcpConnectTimeoutMs = tcpConnectTimeoutMs;
        }


        /// <summary>
        /// Enable parallel connection establishment from given vertex
        /// </summary>
        public void EnableParallelConnections()
        {
            Console.WriteLine("Enabling parallel connection establishment");
            _parallelConnect = true;
        }

        public void Dispose()
        {
            this.Dispose(true);
            GC.SuppressFinalize(this);
        }

        protected virtual void Dispose(bool disposeManaged)
        {
            if (!disposeManaged)
            { return; }

            _craClient.Dispose();
        }

        /// <summary>
        /// Kill the worker process (this process)
        /// </summary>
        /// <param name="killMessage">Kill message</param>
        public void Kill(string killMessage)
        {
            Console.WriteLine("KILLING WORKER: " + killMessage);
            Process.GetCurrentProcess().Kill();
        }

        public void SideloadVertex(IVertex vertex, string vertexName)
        {
            Console.WriteLine("Enabling sideload for vertex: " + vertexName + " (" + vertex.GetType().FullName + ")");
            _craClient.SideloadVertex(vertex, vertexName);
        }

        public async Task InstantSideloadVertex(IVertex vertex, string vertexDefinition, string vertexName, bool loadParamFromMetadata = true, object param = null, bool loadConnectionsFromMetadata = true, IEnumerable<VertexConnectionInfo> outRows = null, IEnumerable<VertexConnectionInfo> inRows = null, bool waitForMetadata = false)
        {
            Console.WriteLine("Enabling sideload for vertex: " + vertexName + " (" + vertex.GetType().FullName + ")");
            if (loadParamFromMetadata)
                _craClient.SideloadVertex(vertex, vertexName);
            else
                _craClient.SideloadVertex(vertex, vertexName, param);

            if (!_localVertexTable.ContainsKey(vertexName))
            {
                await _craClient.LoadVertexAsync(vertexName, vertexDefinition, _workerinstanceName, _localVertexTable, false);

                if (loadConnectionsFromMetadata)
                {
                    if (outRows != null || inRows != null)
                    {
                        throw new Exception("Do not provide connection info if loadConnectionsFromMetadata is set");
                    }
                    outRows = await _connectionInfoProvider.GetAllConnectionsFromVertex(vertexName);
                    inRows = await _connectionInfoProvider.GetAllConnectionsToVertex(vertexName);
                }

                // Do not await this: happens in background
                var _ = RestoreConnections(outRows, inRows);
            }

            // Update metadata table with sideload information
            _craClient.DisableArtifactUploading();

            var taskList = new List<Task>();
            taskList.Add(_craClient.DefineVertexAsync(vertexDefinition, null));
            taskList.Add(_craClient.InstantiateVertexAsync(_workerinstanceName, vertexName, vertexDefinition, param, false, true, true, true));

            if (!loadConnectionsFromMetadata)
            {
                if (outRows != null)
                    foreach (var row in outRows)
                    {
                        taskList.Add(_craClient.ConnectAsync(row.FromVertex, row.FromEndpoint, row.ToVertex, row.ToEndpoint, ConnectionInitiator.FromSide, true, true, false));
                    }

                if (inRows != null)
                    foreach (var row in inRows)
                    {
                        taskList.Add(_craClient.ConnectAsync(row.FromVertex, row.FromEndpoint, row.ToVertex, row.ToEndpoint, ConnectionInitiator.FromSide, true, true, false));
                    }
            }

            if (waitForMetadata)
                await Task.WhenAll(taskList);
        }

        /// <summary>
        /// Start the CRA worker. This method does not return.
        /// </summary>
        public void Start()
        {
            // Update vertex table
            _craClient.RegisterInstance(_workerinstanceName, _address, _port);

            // Then start server. This ensures that others can establish 
            // connections to local vertices at this point.
            Thread serverThread = new Thread(()=> StartServerAsync().Wait());
            serverThread.IsBackground = true;
            serverThread.Start();

            // Wait for server to complete execution
            serverThread.Join();
        }

        /// <summary>
        /// Start the CRA worker
        /// </summary>
        public async Task StartAsync()
        {
            // Update vertex table
            _craClient.RegisterInstance(_workerinstanceName, _address, _port);

            // Then start server. This ensures that others can establish 
            // connections to local vertices at this point.
            await StartServerAsync();
        }

        internal async Task<CRAErrorCode> Connect_InitiatorSide(
            string fromVertexName,
            string fromVertexOutput,
            string toVertexName,
            string toVertexInput,
            bool reverse,
            bool sharding = true,
            bool killIfExists = true,
            bool killRemote = true)
        {
            VertexInfo row;

            try
            {
                // Need to get the latest address & port
                row = (await (reverse
                    ? _vertexInfoProvider.GetRowForActiveVertex(fromVertexName)
                    : _vertexInfoProvider.GetRowForActiveVertex(toVertexName))).Value;
            }
            catch
            {
                return CRAErrorCode.ActiveVertexNotFound;
            }

            // If from and to vertices are on the same (this) instance,
            // we can convert a "reverse" connection into a normal connection
            if (reverse && (row.InstanceName == InstanceName))
                reverse = false;

            CancellationTokenSource oldSource;
            var conn = reverse ? inConnections : outConnections;
            if (conn.TryGetValue(fromVertexName + ":" + fromVertexOutput + ":" + toVertexName + ":" + toVertexInput,
                out oldSource))
            {
                if (killIfExists)
                {
                    Debug.WriteLine("Deleting prior connection - it will automatically reconnect");
                    oldSource.Cancel();
                }
                return CRAErrorCode.Success;
            }

            if (TryFusedConnect(row.InstanceName, fromVertexName, fromVertexOutput, toVertexName, toVertexInput))
            {
                return CRAErrorCode.Success;
            }

            // Re-check the connection table as someone may have successfully
            // created a fused connection
            if (conn.TryGetValue(fromVertexName + ":" + fromVertexOutput + ":" + toVertexName + ":" + toVertexInput,
                out oldSource))
            {
                if (killIfExists)
                {
                    Debug.WriteLine("Deleting prior connection - it will automatically reconnect");
                    oldSource.Cancel();
                }
                return CRAErrorCode.Success;
            }

            // Send request to CRA instance
            Stream ns = null;
            var _row = (await _vertexInfoProvider.GetRowForInstanceVertex(row.InstanceName, ""))
                .Value;

            try
            {
                // Get a stream connection from the pool if available
                if (!_craClient.TryGetSenderStreamFromPool(_row.Address, _row.Port.ToString(), out ns))
                {
                    var client = new TcpClient();
                    client.NoDelay = true;
                    await client.ConnectAsync(_row.Address, _row.Port, _tcpConnectTimeoutMs);

                    ns = _craClient.SecureStreamConnectionDescriptor
                          .CreateSecureClient(client.GetStream(), row.InstanceName);
                }
            }
            catch
            { return CRAErrorCode.ConnectionEstablishFailed; }

            if (!reverse)
                ns.WriteInt32((int)CRATaskMessageType.CONNECT_VERTEX_RECEIVER);
            else
                ns.WriteInt32((int)CRATaskMessageType.CONNECT_VERTEX_RECEIVER_REVERSE);

            ns.WriteByteArray(Encoding.UTF8.GetBytes(fromVertexName));
            ns.WriteByteArray(Encoding.UTF8.GetBytes(fromVertexOutput));
            ns.WriteByteArray(Encoding.UTF8.GetBytes(toVertexName));
            ns.WriteByteArray(Encoding.UTF8.GetBytes(toVertexInput));
            ns.WriteInt32(killRemote ? 1 : 0);
            CRAErrorCode result = (CRAErrorCode)ns.ReadInt32();

            if (result != 0)
            {
                Debug.WriteLine("Error occurs while establishing the connection!!");
                return result;
            }
            else
            {
                CancellationTokenSource source = new CancellationTokenSource();

                if (!reverse)
                {
                    if (outConnections.TryAdd(fromVertexName + ":" + fromVertexOutput + ":" + toVertexName + ":" + toVertexInput, source))
                    {
                        var tmp = Task.Run(() =>
                            EgressToStream(
                                fromVertexName,
                                fromVertexOutput,
                                toVertexName,
                                toVertexInput,
                                reverse,
                                ns,
                                source,
                                _row.Address,
                                _row.Port, 
                                sharding));
                        return CRAErrorCode.Success;
                    }
                    else
                    {
                        source.Dispose();
                        ns.Close();
                        Console.WriteLine("Race adding connection - deleting outgoing stream");
                        return CRAErrorCode.ConnectionAdditionRace;
                    }
                }
                else
                {
                    if (inConnections.TryAdd(fromVertexName + ":" + fromVertexOutput + ":" + toVertexName + ":" + toVertexInput, source))
                    {
                        var tmp = Task.Run(() => IngressFromStream(
                            fromVertexName,
                            fromVertexOutput,
                            toVertexName,
                            toVertexInput,
                            reverse,
                            ns,
                            source,
                            _row.Address,
                            _row.Port,
                            sharding));

                        return CRAErrorCode.Success;
                    }
                    else
                    {
                        source.Dispose();
                        ns.Close();
                        Debug.WriteLine("Race adding connection - deleting outgoing stream");
                        return CRAErrorCode.ConnectionAdditionRace;
                    }
                }
            }
        }

        private int Connect_ReceiverSide(
            string fromVertexName,
            string fromVertexOutput,
            string toVertexName,
            string toVertexInput,
            Stream stream,
            bool reverse,
            bool killIfExists = true)
        {
            CancellationTokenSource oldSource;
            var conn = reverse ? outConnections : inConnections;
            if (conn.TryGetValue(fromVertexName + ":" + fromVertexOutput + ":" + toVertexName + ":" + toVertexInput, out oldSource))
            {
                if (killIfExists)
                {
                    Debug.WriteLine("Deleting prior connection - it will automatically reconnect");
                    oldSource.Cancel();
                }
                else
                {
                    Debug.WriteLine("There exists prior connection - not killing");
                }
                stream.WriteInt32((int)CRAErrorCode.ServerRecovering);
                return (int)CRAErrorCode.ServerRecovering;
            }
            else
            {
                stream.WriteInt32(0);
            }

            CancellationTokenSource source = new CancellationTokenSource();

            if (!reverse)
            {
                if (inConnections.TryAdd(fromVertexName + ":" + fromVertexOutput + ":" + toVertexName + ":" + toVertexInput, source))
                {
                    Task.Run(() =>
                        IngressFromStream(
                            fromVertexName,
                            fromVertexOutput,
                            toVertexName,
                            toVertexInput,
                            reverse,
                            stream,
                            source));

                    return (int)CRAErrorCode.Success;
                }
                else
                {
                    source.Dispose();
                    stream.Close();
                    Debug.WriteLine("Race adding connection - deleting incoming stream");
                    return (int)CRAErrorCode.ConnectionAdditionRace;
                }
            }
            else
            {
                if (outConnections.TryAdd(fromVertexName + ":" + fromVertexOutput + ":" + toVertexName + ":" + toVertexInput, source))
                {
                    Task.Run(() =>
                        EgressToStream(
                            fromVertexName,
                            fromVertexOutput,
                            toVertexName,
                            toVertexInput,
                            reverse,
                            stream,
                            source));

                    return (int)CRAErrorCode.Success;
                }
                else
                {
                    source.Dispose();
                    stream.Close();
                    Debug.WriteLine("Race adding connection - deleting incoming stream");
                    return (int)CRAErrorCode.ConnectionAdditionRace;
                }
            }

        }

        private async Task ConnectVertex_Initiator(object streamObject, bool reverse = false)
        {
            var stream = (Stream)streamObject;

            string fromVertexName = Encoding.UTF8.GetString(stream.ReadByteArray());
            string fromVertexOutput = Encoding.UTF8.GetString(stream.ReadByteArray());
            string toVertexName = Encoding.UTF8.GetString(stream.ReadByteArray());
            string toVertexInput = Encoding.UTF8.GetString(stream.ReadByteArray());

            Debug.WriteLine("Processing request to initiate connection");

            if (!reverse)
            {
                if (!_localVertexTable.ContainsKey(fromVertexName))
                {
                    stream.WriteInt32((int)CRAErrorCode.VertexNotFound);
                    await TryReuseReceiverStream(stream);
                    return;
                }

                var key = GetShardedVertexName(fromVertexOutput);
                if (!_localVertexTable[fromVertexName].OutputEndpoints.ContainsKey(key) &&
                    !_localVertexTable[fromVertexName].AsyncOutputEndpoints.ContainsKey(key)
                   )
                {
                    stream.WriteInt32((int)CRAErrorCode.VertexInputNotFound);
                    await TryReuseReceiverStream(stream);
                    return;
                }
            }
            else
            {
                if (!_localVertexTable.ContainsKey(toVertexName))
                {
                    stream.WriteInt32((int)CRAErrorCode.VertexNotFound);
                    await TryReuseReceiverStream(stream);
                    return;
                }

                if (!_localVertexTable[toVertexName].InputEndpoints.ContainsKey(toVertexInput) &&
                    !_localVertexTable[toVertexName].AsyncInputEndpoints.ContainsKey(toVertexInput)
                    )
                {
                    stream.WriteInt32((int)CRAErrorCode.VertexInputNotFound);
                    await TryReuseReceiverStream(stream);
                    return;
                }
            }

            CRAErrorCode result = await Connect_InitiatorSide(
                fromVertexName,
                fromVertexOutput,
                toVertexName,
                toVertexInput,
                reverse);

            stream.WriteInt32((int)result);

            await TryReuseReceiverStream(stream);
        }

        private void ConnectVertex_Receiver(object streamObject, bool reverse = false)
        {
            var stream = (Stream)streamObject;

            string fromVertexName = Encoding.UTF8.GetString(stream.ReadByteArray());
            string fromVertexOutput = Encoding.UTF8.GetString(stream.ReadByteArray());
            string toVertexName = Encoding.UTF8.GetString(stream.ReadByteArray());
            string toVertexInput = Encoding.UTF8.GetString(stream.ReadByteArray());
            bool killIfExists = stream.ReadInt32() == 1 ? true : false;

            if (!reverse)
            {
                if (!_localVertexTable.ContainsKey(toVertexName))
                {
                    stream.WriteInt32((int)CRAErrorCode.VertexNotFound);
                    Task.Run(() => TryReuseReceiverStream(stream));
                    return;
                }

                var key = GetShardedVertexName(toVertexInput);
                if (!_localVertexTable[toVertexName].InputEndpoints.ContainsKey(key) &&
                    !_localVertexTable[toVertexName].AsyncInputEndpoints.ContainsKey(key)
                    )
                {
                    stream.WriteInt32((int)CRAErrorCode.VertexInputNotFound);
                    Task.Run(() => TryReuseReceiverStream(stream));
                    return;
                }
            }
            else
            {
                if (!_localVertexTable.ContainsKey(fromVertexName))
                {
                    stream.WriteInt32((int)CRAErrorCode.VertexNotFound);
                    Task.Run(() => TryReuseReceiverStream(stream));
                    return;
                }

                if (!_localVertexTable[fromVertexName].OutputEndpoints.ContainsKey(fromVertexOutput) &&
                    !_localVertexTable[fromVertexName].AsyncOutputEndpoints.ContainsKey(fromVertexOutput)
                    )
                {
                    stream.WriteInt32((int)CRAErrorCode.VertexInputNotFound);
                    Task.Run(() => TryReuseReceiverStream(stream));
                    return;
                }
            }

            int result = Connect_ReceiverSide(
                fromVertexName,
                fromVertexOutput,
                toVertexName,
                toVertexInput,
                stream,
                reverse,
                killIfExists);

            // Do not close and dispose stream because it is being reused for data
            if (result != 0)
            {
                Task.Run(() => TryReuseReceiverStream(stream));
            }
        }

        private async Task EgressToStream(
            string fromVertexName,
            string fromVertexOutput,
            string toVertexName,
            string toVertexInput,
            bool reverse,
            Stream ns,
            CancellationTokenSource source,
            string address = null,
            int port = -1,
            bool sharding = true)
        {
            try
            {
                string key = fromVertexOutput;
                int shardId = -1;
//#if SHARDING
                if (sharding)
                {
                    key = GetShardedVertexName(fromVertexOutput);
                    shardId = GetShardedVertexShardId(fromVertexOutput);

                    if (shardId >= 0)
                    {
                        var skey = GetShardedVertexName(fromVertexName) + ":" + key + ":" + GetShardedVertexName(toVertexName);
                        while (true)
                        {
                            if (shardingInfoTable.ContainsKey(skey))
                            {
                                var si = shardingInfoTable[skey];
                                if (si.AllShards.Contains(GetShardedVertexShardId(toVertexName)))
                                    break;
                                var newSI = await _craClient.GetShardingInfoAsync(GetShardedVertexName(toVertexName));
                                if (shardingInfoTable.TryUpdate(skey, newSI, si))
                                {
                                    ((IAsyncShardedVertexOutputEndpoint)_localVertexTable[fromVertexName].AsyncOutputEndpoints[key]).UpdateShardingInfo(GetShardedVertexName(toVertexName), newSI);
                                    break;
                                }
                            }
                            else
                            {
                                var newSI = await _craClient.GetShardingInfoAsync(GetShardedVertexName(toVertexName));
                                if (shardingInfoTable.TryAdd(skey, newSI))
                                {
                                    ((IAsyncShardedVertexOutputEndpoint)_localVertexTable[fromVertexName].AsyncOutputEndpoints[key]).UpdateShardingInfo(GetShardedVertexName(toVertexName), newSI);
                                    break;
                                }
                            }
                        }
                    }
                }
//#endif
                if (_localVertexTable[fromVertexName].OutputEndpoints.ContainsKey(key))
                {
                    if (shardId < 0)
                        await
                            Task.Run(() =>
                                _localVertexTable[fromVertexName].OutputEndpoints[fromVertexOutput]
                                    .ToStream(ns, toVertexName, toVertexInput, source.Token), source.Token);
                    else
                        throw new NotImplementedException();

                }
                else if (_localVertexTable[fromVertexName].AsyncOutputEndpoints.ContainsKey(key))
                {
                    if (shardId < 0)
                        await _localVertexTable[fromVertexName].AsyncOutputEndpoints[fromVertexOutput].ToStreamAsync(ns, toVertexName, toVertexInput, source.Token);
                    else
                        await ((IAsyncShardedVertexOutputEndpoint)_localVertexTable[fromVertexName].AsyncOutputEndpoints[key])
                            .ToStreamAsync(ns, GetShardedVertexName(toVertexName),
                            shardId, GetShardedVertexName(toVertexInput), source.Token);
                }
                else
                {
                    Debug.WriteLine("Unable to find output endpoint (on from side)");
                    return;
                }

                CancellationTokenSource oldSource;
                if (outConnections.TryRemove(fromVertexName + ":" + fromVertexOutput + ":" + toVertexName + ":" + toVertexInput, out oldSource))
                {
                    oldSource.Dispose();

                    if (address != null && port != -1)
                    {
                        // Add/Return a sender stream connection to the pool
                        if (!_craClient.TryAddSenderStreamToPool(address, port.ToString(), (NetworkStream)ns))
                        {
                            ns.Dispose();
                        }
                    }
                    else
                    {
                        // Keep a receiver stream connection to be used later
#pragma warning disable CS4014
                        Task.Run(() => TryReuseReceiverStream(ns));
#pragma warning restore CS4014
                    }

                    await _craClient.DisconnectAsync(fromVertexName, fromVertexOutput, toVertexName, toVertexInput);
                }
            }
            catch (Exception e)
            {
                Debug.WriteLine("Exception (" + e.ToString() + ") in outgoing stream - reconnecting");
                CancellationTokenSource oldSource;
                if (outConnections.TryRemove(fromVertexName + ":" + fromVertexOutput + ":" + toVertexName + ":" + toVertexInput, out oldSource))
                {
                    oldSource.Dispose();
                }
                else
                {
                    Debug.WriteLine("Unexpected: caught exception in ToStream but entry absent in outConnections");
                }

                // Retry following while connection not in list
                await RetryRestoreConnection(fromVertexName, fromVertexOutput, toVertexName, toVertexInput, false);
            }
        }

        private async Task EgressToVertexInput(string fromVertexName, string fromVertexOutput, string toVertexName, string toVertexInput,
            CancellationTokenSource source)
        {
            try
            {
                if (_localVertexTable[fromVertexName].OutputEndpoints.ContainsKey(fromVertexOutput))
                {
                    var fromVertex = _localVertexTable[fromVertexName].OutputEndpoints[fromVertexOutput] as IFusableVertexOutputEndpoint;
                    var toVertex = _localVertexTable[toVertexName].InputEndpoints[toVertexInput] as IVertexInputEndpoint;

                    if (fromVertex != null && toVertex != null && fromVertex.CanFuseWith(toVertex, toVertexName, toVertexInput))
                    {
                        await
                            Task.Run(() => fromVertex.ToInput(toVertex, toVertexName, toVertexInput, source.Token));
                    }
                    else
                    {
                        Debug.WriteLine("Unable to create fused connection");
                        return;
                    }
                }
                else if (_localVertexTable[fromVertexName].AsyncOutputEndpoints.ContainsKey(fromVertexOutput))
                {
                    var fromVertex = _localVertexTable[fromVertexName].AsyncOutputEndpoints[fromVertexOutput] as IAsyncFusableVertexOutputEndpoint;
                    var toVertex = _localVertexTable[toVertexName].AsyncInputEndpoints[toVertexInput] as IAsyncVertexInputEndpoint;

                    if (fromVertex != null && toVertex != null && fromVertex.CanFuseWith(toVertex, toVertexName, toVertexInput))
                    {
                        await fromVertex.ToInputAsync(toVertex, fromVertexName, fromVertexOutput, source.Token);
                    }
                    else
                    {
                        Debug.WriteLine("Unable to create fused connection");
                        return;
                    }
                }
                else
                {
                    Debug.WriteLine("Unable to create fused connection");
                    return;
                }

                CancellationTokenSource oldSource;
                if (outConnections.TryRemove(fromVertexName + ":" + fromVertexOutput + ":" + toVertexName + ":" + toVertexInput, out oldSource))
                {
                    oldSource.Dispose();
                    await _craClient.DisconnectAsync(fromVertexName, fromVertexOutput, toVertexName, toVertexInput);
                }
            }
            catch (Exception e)
            {
                Debug.WriteLine("Exception (" + e.ToString() + ") in outgoing stream - reconnecting");
                CancellationTokenSource oldSource;
                if (outConnections.TryRemove(fromVertexName + ":" + fromVertexOutput + ":" + toVertexName + ":" + toVertexInput, out oldSource))
                {
                    oldSource.Dispose();
                }
                else
                {
                    Debug.WriteLine("Unexpected: caught exception in ToStream but entry absent in outConnections");
                }

                // Retry following while connection not in list
                await RetryRestoreConnection(fromVertexName, fromVertexOutput, toVertexName, toVertexInput, false);
            }
        }

        private string GetShardedVertexName(string name)
        {
            if (name.Contains("$"))
                return name.Split('$')[0];
            return name;
        }

        private int GetShardedVertexShardId(string name)
        {
            if (name.Contains("$"))
                return int.Parse(name.Split('$')[1]);
            return -1;
        }

        private void HandleCRATaskMessage(CRATaskMessageType message, Stream stream)
        {
            switch (message)
            {
                case CRATaskMessageType.LOAD_VERTEX:
                    Task.Run(() => LoadVertexAsync(stream));
                    break;

                case CRATaskMessageType.CONNECT_VERTEX_INITIATOR:
                    Task.Run(() => ConnectVertex_Initiator(stream, false));
                    break;

                case CRATaskMessageType.CONNECT_VERTEX_RECEIVER:
                    Task.Run(() => ConnectVertex_Receiver(stream, false));
                    break;

                case CRATaskMessageType.CONNECT_VERTEX_INITIATOR_REVERSE:
                    Task.Run(() => ConnectVertex_Initiator(stream, true));
                    break;

                case CRATaskMessageType.CONNECT_VERTEX_RECEIVER_REVERSE:
                    Task.Run(() => ConnectVertex_Receiver(stream, true));
                    break;

                default:
                    Console.WriteLine("Unknown message type: " + message);
                    break;
            }
        }

        private async Task IngressFromStream(
            string fromVertexName,
            string fromVertexOutput,
            string toVertexName,
            string toVertexInput,
            bool reverse,
            Stream ns,
            CancellationTokenSource source,
            string address = null,
            int port = -1,
            bool sharding = true)
        {
            try
            {
                string key = toVertexInput;
                int shardId = -1;
//#if SHARDING
                if (sharding)
                {
                    key = GetShardedVertexName(toVertexInput);
                    shardId = GetShardedVertexShardId(toVertexInput);

                    if (shardId >= 0)
                    {
                        var skey = GetShardedVertexName(toVertexName) + ":" + key + ":" + GetShardedVertexName(fromVertexName);
                        while (true)
                        {
                            if (shardingInfoTable.ContainsKey(skey))
                            {
                                var si = shardingInfoTable[skey];
                                if (si.AllShards.Contains(GetShardedVertexShardId(fromVertexName)))
                                    break;
                                var newSI = await _craClient.GetShardingInfoAsync(GetShardedVertexName(fromVertexName));
                                if (shardingInfoTable.TryUpdate(skey, newSI, si))
                                {
                                    ((IAsyncShardedVertexInputEndpoint)_localVertexTable[toVertexName].AsyncInputEndpoints[key]).UpdateShardingInfo(GetShardedVertexName(fromVertexName), newSI);
                                    break;
                                }
                            }
                            else
                            {
                                var newSI = await _craClient.GetShardingInfoAsync(GetShardedVertexName(fromVertexName));
                                if (shardingInfoTable.TryAdd(skey, newSI))
                                {
                                    ((IAsyncShardedVertexInputEndpoint)_localVertexTable[toVertexName].AsyncInputEndpoints[key]).UpdateShardingInfo(GetShardedVertexName(fromVertexName), newSI);
                                    break;
                                }
                            }
                        }
                    }
                }
//#endif
                if (_localVertexTable[toVertexName].InputEndpoints.ContainsKey(key))
                {
                    if (shardId < 0)
                        await Task.Run(
                            () => _localVertexTable[toVertexName].InputEndpoints[toVertexInput]
                            .FromStream(ns, fromVertexName, fromVertexOutput, source.Token), source.Token);
                    else
                        throw new NotImplementedException();
                }
                else if (_localVertexTable[toVertexName].AsyncInputEndpoints.ContainsKey(key))
                {
                    if (shardId < 0)
                        await _localVertexTable[toVertexName].AsyncInputEndpoints[toVertexInput].FromStreamAsync(ns, fromVertexName, fromVertexOutput, source.Token);
                    else
                        await ((IAsyncShardedVertexInputEndpoint)_localVertexTable[toVertexName].AsyncInputEndpoints[key])
                            .FromStreamAsync(ns, GetShardedVertexName(fromVertexName),
                            shardId, GetShardedVertexName(fromVertexOutput), source.Token);
                }
                else
                {
                    Debug.WriteLine("Unable to find input endpoint (on to side)");
                    return;
                }

                // Completed FromStream successfully
                CancellationTokenSource oldSource;
                if (inConnections.TryRemove(fromVertexName + ":" + fromVertexOutput + ":" + toVertexName + ":" + toVertexInput, out oldSource))
                {
                    oldSource.Dispose();

                    if (address != null && port != -1)
                    {
                        // Add/Return a sender stream connection to the pool
                        if (!_craClient.TryAddSenderStreamToPool(address, port.ToString(), (NetworkStream)ns))
                        {
                            ns.Dispose();
                        }
                    }
                    else
                    {
                        // Keep a receiver stream connection to be used later
#pragma warning disable CS4014
                        Task.Run(() => TryReuseReceiverStream(ns));
#pragma warning restore CS4014
                    }
                }
            }
            catch (Exception e)
            {
                Debug.WriteLine("Exception (" + e.ToString() + ") in incoming stream - reconnecting");
                CancellationTokenSource tokenSource;
                if (inConnections.TryRemove(fromVertexName + ":" + fromVertexOutput + ":" + toVertexName + ":" + toVertexInput, out tokenSource))
                {
                    tokenSource.Dispose();
                }
                else
                {
                    Debug.WriteLine("Unexpected: caught exception in FromStream but entry absent in inConnections");
                }

                await RetryRestoreConnection(fromVertexName, fromVertexOutput, toVertexName, toVertexInput, true);
            }
        }

        private async Task LoadVertexAsync(object streamObject)
        {
            var stream = (Stream)streamObject;

            string vertexName = Encoding.UTF8.GetString(stream.ReadByteArray());
            string vertexDefinition = Encoding.UTF8.GetString(stream.ReadByteArray());

<<<<<<< HEAD
            _craClient
                .LoadVertexAsync(vertexName, vertexDefinition, _workerinstanceName, _localVertexTable, true)
                .Wait();
=======
            await _craClient
                .LoadVertexAsync(vertexName, vertexDefinition, vertexParam, _workerinstanceName, _localVertexTable);
>>>>>>> 6d3454ed

            stream.WriteInt32(0);

            Task.Run(() => TryReuseReceiverStream(stream));
        }

        private async Task RestoreConnections(IEnumerable<VertexConnectionInfo> outRows, IEnumerable<VertexConnectionInfo> inRows)
        {
            var outQueue = new Queue<VertexConnectionInfo>();

            if (outRows != null)
                foreach (var row in outRows)
                    outQueue.Enqueue(row);

            var inQueue = new Queue<VertexConnectionInfo>();

            if (inRows != null)
                foreach (var row in inRows)
                    inQueue.Enqueue(row);


            while (outQueue.Count > 0 || inQueue.Count > 0)
            {
                if (outQueue.Count > 0)
                {
                    var row = outQueue.Dequeue();
                    var task = RetryRestoreConnection(row.FromVertex, row.FromEndpoint, row.ToVertex, row.ToEndpoint, false, _parallelConnect);
                    if (!_parallelConnect)
                    {
                        bool done = await task;
                        if (!done)
                        {
                            outQueue.Enqueue(row);
                        }
                    }
                }

                if (inQueue.Count > 0)
                {
                    var row = inQueue.Dequeue();
                    var task = RetryRestoreConnection(row.FromVertex, row.FromEndpoint, row.ToVertex, row.ToEndpoint, true, _parallelConnect);
                    if (!_parallelConnect)
                    {
                        bool done = await task;
                        if (!done)
                        {
                            inQueue.Enqueue(row);
                        }
                    }
                }
            }
        }

        private async Task RestoreConnections(VertexInfo _row)
        {
            var outRows = await _connectionInfoProvider.GetAllConnectionsFromVertex(_row.VertexName);
            var inRows = await _connectionInfoProvider.GetAllConnectionsToVertex(_row.VertexName);
            await RestoreConnections(outRows, inRows);
        }
        
        internal async void RestoreVertexAndConnections(VertexInfo _row)
        {
            if (!_localVertexTable.ContainsKey(_row.VertexName))
            {
                await _craClient.LoadVertexAsync(_row.VertexName, _row.VertexDefinition, _workerinstanceName, _localVertexTable, _row.IsActive);
                await RestoreConnections(_row);
            }
        }

        private async Task RestoreVerticesAndConnections()
        {
            var rows = await _vertexInfoProvider.GetAllRowsForInstance(_workerinstanceName);

            foreach (var _row in rows)
            {
                if (string.IsNullOrEmpty(_row.VertexName)) continue;
                RestoreVertexAndConnections(_row);
            }
        }

        private async Task<bool> RetryRestoreConnection(
            string fromVertexName,
            string fromVertexOutput,
            string toVertexName,
            string toVertexInput,
            bool reverse,
            bool retryForever = true)
        {
            var conn = reverse ? inConnections : outConnections;

            bool killRemote = false;
            bool first = true;

            while (!conn.ContainsKey(fromVertexName + ":" + fromVertexOutput + ":" + toVertexName + ":" + toVertexInput))
            {
                if (!first && !await _connectionInfoProvider.ContainsRow(
                    new VertexConnectionInfo(
                        fromVertex: fromVertexName,
                        fromEndpoint: fromVertexOutput,
                        toVertex: toVertexName,
                        toEndpoint: toVertexInput)))
                {
                    break;
                }
                first = false;


                Debug.WriteLine("Connecting " + fromVertexName + ":" + fromVertexOutput + ":" + toVertexName + ":" + toVertexInput);
                Debug.WriteLine("Connecting with killRemote set to " + (killRemote ? "true" : "false"));

                var result = await Connect_InitiatorSide(
                    fromVertexName,
                    fromVertexOutput,
                    toVertexName,
                    toVertexInput,
                    reverse,
                    true,
                    false,
                    killRemote);

                if (result != 0)
                {
                    if (result == CRAErrorCode.ServerRecovering)
                    {
                        if (killRemote && !retryForever)
                            return false;
                        killRemote = true;
                        await Task.Delay(_retryDelayMs);
                    }
                    else
                    {
                        await Task.Delay(_retryDelayMs);
                        if (!retryForever)
                            return false;
                    }
                }
                else
                    break;
            }
            return true;
        }

        private async Task StartServerAsync()
        {
            // Restore vertices on machine
            RestoreVerticesAndConnections();

            var server = new TcpListener(IPAddress.Parse(_address), _port);

            // Start listening for client requests.
            server.Start();
           
            while (true)
            {
                Debug.WriteLine("Waiting for a connection... ");
                TcpClient client = await server.AcceptTcpClientAsync();
                client.NoDelay = true;

                Debug.WriteLine("Connected!");

                // Get a stream object for reading and writing
                Stream stream = _craClient.SecureStreamConnectionDescriptor.CreateSecureServer(client.GetStream());

                // Handle a task message sent to the CRA instance
                CRATaskMessageType message = (CRATaskMessageType)stream.ReadInt32();
                HandleCRATaskMessage(message, stream);
            }
        }

        private bool TryFusedConnect(
            string otherInstance,
            string fromVertexName,
            string fromVertexOutput,
            string toVertexName,
            string toVertexInput)
        {
            if (otherInstance != InstanceName)
                return false;

            CancellationTokenSource source = new CancellationTokenSource();

            if (_localVertexTable.ContainsKey(fromVertexName) &&
                _localVertexTable[fromVertexName].OutputEndpoints.ContainsKey(fromVertexOutput) &&
                _localVertexTable.ContainsKey(toVertexName) &&
                _localVertexTable[toVertexName].InputEndpoints.ContainsKey(toVertexInput))
            {
                var fromVertex = _localVertexTable[fromVertexName].OutputEndpoints[fromVertexOutput] as IFusableVertexOutputEndpoint;
                var toVertex = _localVertexTable[toVertexName].InputEndpoints[toVertexInput] as IVertexInputEndpoint;

                if (fromVertex != null && toVertex != null && fromVertex.CanFuseWith(toVertex, toVertexName, toVertexInput))
                {
                    if (outConnections.TryAdd(fromVertexName + ":" + fromVertexOutput + ":" + toVertexName + ":" + toVertexInput, source))
                    {
                        Task.Run(() => EgressToVertexInput(fromVertexName, fromVertexOutput, toVertexName, toVertexInput, source));
                        return true;
                    }
                    else
                        return false;
                }
                else
                    return false;
            }
            else if (_localVertexTable.ContainsKey(fromVertexName) &&
                _localVertexTable[fromVertexName].AsyncOutputEndpoints.ContainsKey(fromVertexOutput) &&
                _localVertexTable.ContainsKey(toVertexName) &&
                _localVertexTable[toVertexName].AsyncInputEndpoints.ContainsKey(toVertexInput))
            {
                var fromVertex = _localVertexTable[fromVertexName].AsyncOutputEndpoints[fromVertexOutput] as IAsyncFusableVertexOutputEndpoint;
                var toVertex = _localVertexTable[toVertexName].AsyncInputEndpoints[toVertexInput] as IAsyncVertexInputEndpoint;

                if (fromVertex != null && toVertex != null && fromVertex.CanFuseWith(toVertex, toVertexName, toVertexInput))
                {
                    if (outConnections.TryAdd(fromVertexName + ":" + fromVertexOutput + ":" + toVertexName + ":" + toVertexInput, source))
                    {
                        Task.Run(() => EgressToVertexInput(fromVertexName, fromVertexOutput, toVertexName, toVertexInput, source));
                        return true;
                    }
                    else
                        return false;
                }
                else
                {
                    return false;
                }
            }
            else
            {
                return false;
            }
        }

        private async Task TryReuseReceiverStream(Stream stream)
        {
            try
            {
                CRATaskMessageType message = (CRATaskMessageType)(await stream.ReadInt32Async());
                if (message == CRATaskMessageType.PING)
                {
                    stream.WriteInt32(0);

                    // Handle a task message sent to the CRA instance
                    CRATaskMessageType newMessage = (CRATaskMessageType)stream.ReadInt32();
                    HandleCRATaskMessage(newMessage, (NetworkStream)stream);
                }
                else
                    stream.Close();
            }
            catch (Exception)
            {
                stream.Close();
            }
        }
    }
}<|MERGE_RESOLUTION|>--- conflicted
+++ resolved
@@ -994,14 +994,8 @@
             string vertexName = Encoding.UTF8.GetString(stream.ReadByteArray());
             string vertexDefinition = Encoding.UTF8.GetString(stream.ReadByteArray());
 
-<<<<<<< HEAD
-            _craClient
-                .LoadVertexAsync(vertexName, vertexDefinition, _workerinstanceName, _localVertexTable, true)
-                .Wait();
-=======
             await _craClient
-                .LoadVertexAsync(vertexName, vertexDefinition, vertexParam, _workerinstanceName, _localVertexTable);
->>>>>>> 6d3454ed
+                .LoadVertexAsync(vertexName, vertexDefinition, vertexParam, _workerinstanceName, _localVertexTable, true);
 
             stream.WriteInt32(0);
 
