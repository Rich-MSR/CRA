﻿using CRA.DataProvider;
using System;
using System.Linq.Expressions;
using System.Threading;
using System.Threading.Tasks;

namespace CRA.ClientLibrary.DataProcessing
{
    public class ClientSideShardedDataset<TKey, TPayload, TDataset>
        : ShardedDatasetBase<TKey, TPayload, TDataset>, IDeployable, IDisposable
        where TDataset : IDataset<TKey, TPayload>
    {
        string _shardedDatasetId = null;
        Expression<Func<int, TDataset>> _producer;

        private CRAClientLibrary _craClient = null;
        private readonly IDataProvider _dataProvider;

        public ClientSideShardedDataset(
            IDataProvider dataProvider,
            Expression<Func<int, TDataset>> producer)
            : base(dataProvider)
        {
            if (producer != null)
                _producer = new ClosureEliminator().Visit(producer) as Expression<Func<int, TDataset>>;
            else
                Console.WriteLine("The producer expression of the ShardedDataset should be provided !!");
            _dataProvider = dataProvider;

            _craClient = new CRAClientLibrary(_dataProvider);
        }

        public void Deploy(ref TaskBase task, ref OperatorsToplogy operatorsTopology, ref OperatorTransforms operandTransforms)
        {
            GenerateProduceTask(ref operatorsTopology);

            var isRightOperandInput = task.IsRightOperandInput;
            if (isRightOperandInput)
            {
                task.InputIds.SetInputId2(_shardedDatasetId);
                task.NextInputIds.SetInputId2(_shardedDatasetId);
                task.OperationTypes.SetSecondaryKeyType(typeof(TKey));
                task.OperationTypes.SetSecondaryPayloadType(typeof(TPayload));
                task.OperationTypes.SetSecondaryDatasetType(typeof(TDataset));
            }
            else
            {
                task.InputIds.SetInputId1(_shardedDatasetId);
                task.NextInputIds.SetInputId1(_shardedDatasetId);
                task.OperationTypes.SetInputKeyType(typeof(TKey));
                task.OperationTypes.SetInputPayloadType(typeof(TPayload));
                task.OperationTypes.SetInputDatasetType(typeof(TDataset));
            }

            task.IsRightOperandInput = false;
        }

        public override async Task<IShardedDataset<TKey, TPayload, TDataset>> Deploy()
        {
            if (!_isDeployed)
            {
                OperatorsToplogy topology = OperatorsToplogy.GetInstance();

                TaskBase subscribeTask = new SubscribeTask();
                subscribeTask.OperationTypes = TransformUtils.FillBinaryTransformTypes(
                                typeof(TKey), typeof(TPayload), typeof(TDataset),
                                typeof(TKey), typeof(TPayload), typeof(TDataset),
                                typeof(TKey), typeof(TPayload), typeof(TDataset));
                subscribeTask.IsRightOperandInput = false;
                OperatorTransforms subscribeInputTransforms = new OperatorTransforms();
                Deploy(ref subscribeTask, ref topology, ref subscribeInputTransforms);
                subscribeTask.InputIds.SetInputId1(subscribeTask.NextInputIds.InputId1);
                subscribeTask.InputIds.SetInputId2(subscribeTask.NextInputIds.InputId2);
                subscribeTask.OutputId = typeof(ShardedSubscribeOperator).Name.ToLower() + Guid.NewGuid().ToString();
                subscribeTask.PrepareTaskTransformations(subscribeInputTransforms);

                topology.AddOperatorBase(subscribeTask.OutputId, subscribeTask);
                topology.AddOperatorInput(subscribeTask.OutputId, subscribeTask.InputIds.InputId1);
                topology.AddOperatorSecondaryInput(subscribeTask.OutputId, subscribeTask.InputIds.InputId2);
                topology.AddOperatorOutput(subscribeTask.InputIds.InputId1, subscribeTask.OutputId);
                topology.AddOperatorOutput(subscribeTask.InputIds.InputId2, subscribeTask.OutputId);

                if (subscribeTask.Transforms != null)
                {
                    foreach (OperatorInputs inputs in subscribeTask.TransformsInputs)
                    {
                        topology.AddOperatorSecondaryInput(subscribeTask.OutputId, inputs.InputId2);
                        topology.AddOperatorOutput(inputs.InputId2, subscribeTask.OutputId);
                    }

                    foreach (OperatorInputs inputs in subscribeTask.TransformsInputs)
                    {
                        if (!topology.ContainsSecondaryOperatorInput(subscribeTask.OutputId, inputs.InputId1))
                        {
                            topology.AddOperatorInput(subscribeTask.OutputId, inputs.InputId1);
                            topology.AddOperatorOutput(inputs.InputId1, subscribeTask.OutputId);
                        }
                    }
                }

                _clientTerminalTask = new ClientTerminalTask();
                _clientTerminalTask.InputIds.SetInputId1(subscribeTask.OutputId);
                _clientTerminalTask.OutputId = typeof(ShardedSubscribeClientOperator).Name.ToLower() + Guid.NewGuid().ToString();
                _clientTerminalTask.OperationTypes = TransformUtils.FillBinaryTransformTypes(
                                typeof(TKey), typeof(TPayload), typeof(TDataset),
                                typeof(TKey), typeof(TPayload), typeof(TDataset),
                                typeof(TKey), typeof(TPayload), typeof(TDataset));

                topology.AddOperatorBase(_clientTerminalTask.OutputId, _clientTerminalTask);
                topology.AddOperatorInput(_clientTerminalTask.OutputId, _clientTerminalTask.InputIds.InputId1);
                topology.AddOperatorInput(_clientTerminalTask.OutputId, _clientTerminalTask.InputIds.InputId2);
                topology.AddOperatorOutput(_clientTerminalTask.InputIds.InputId1, _clientTerminalTask.OutputId);
                topology.AddOperatorOutput(_clientTerminalTask.InputIds.InputId2, _clientTerminalTask.OutputId);

                _isDeployed = await DeploymentUtils.DeployOperators(_craClient, topology);
                if (_isDeployed)
                {
                    string craWorkerName = typeof(ShardedSubscribeClientOperator).Name.ToLower() + "worker" + Guid.NewGuid().ToString();
                    _craWorker = new CRAWorker(craWorkerName, "127.0.0.1", NetworkUtils.GetAvailablePort(), _craClient.DataProvider, null, 1000);
                    _craWorker.DisableDynamicLoading();
                    _craWorker.SideloadVertex(new ShardedSubscribeClientOperator(), typeof(ShardedSubscribeClientOperator).Name.ToLower());
                    new Thread(() => _craWorker.Start()).Start();
                    Thread.Sleep(1000);

                    _isDeployed = await DeploymentUtils.DeployClientTerminal(_craClient, craWorkerName, _clientTerminalTask, topology);
                }
                else
                    return null;
            }

            return this;
        }

        private void GenerateProduceTask(ref OperatorsToplogy operatorsTopology)
        {
            _shardedDatasetId = typeof(ShardedProducerOperator).Name.ToLower() + Guid.NewGuid().ToString();

            TaskBase produceTask = new ProduceTask(SerializationHelper.Serialize(_producer));
            produceTask.OperationTypes = TransformUtils.FillBinaryTransformTypes(
                            typeof(TKey), typeof(TPayload), typeof(TDataset),
                            typeof(TKey), typeof(TPayload), typeof(TDataset),
                            typeof(TKey), typeof(TPayload), typeof(TDataset));
            produceTask.IsRightOperandInput = false;
            produceTask.InputIds.SetInputId1(_shardedDatasetId);
            produceTask.InputIds.SetInputId2(_shardedDatasetId);
            produceTask.OutputId = _shardedDatasetId;
            produceTask.NextInputIds.SetInputId1(_shardedDatasetId);
            produceTask.NextInputIds.SetInputId2(_shardedDatasetId);
            produceTask.PrepareTaskTransformations(new OperatorTransforms());

            operatorsTopology.AddOperatorBase(produceTask.OutputId, produceTask);
        }

        public void Dispose()
        {
            Dispose(true);
            GC.SuppressFinalize(this);
        }

        protected virtual void Dispose(bool isDisposing)
        {
            if (isDisposing)
            {
                _craClient.Dispose();
            }
        }

        public void ResetCRAClient()
        {
<<<<<<< HEAD
            _craClient.Reset();
=======
            _craClient.ResetAsync().Wait();
>>>>>>> c1f3181c
        }
    }
}<|MERGE_RESOLUTION|>--- conflicted
+++ resolved
@@ -167,11 +167,7 @@
 
         public void ResetCRAClient()
         {
-<<<<<<< HEAD
-            _craClient.Reset();
-=======
             _craClient.ResetAsync().Wait();
->>>>>>> c1f3181c
         }
     }
 }