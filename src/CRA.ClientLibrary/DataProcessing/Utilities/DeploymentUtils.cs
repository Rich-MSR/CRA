﻿using System;
using System.Collections.Concurrent;
using System.Collections.Generic;
using System.Linq;
using System.Runtime.Serialization;
using System.Threading;
using System.Threading.Tasks;

namespace CRA.ClientLibrary.DataProcessing
{
    public interface IDeployDescriptor
    {
        ConcurrentDictionary<string, int> InstancesMap();
    }

    [DataContract]
    public class DeployDescriptorBase : IDeployDescriptor
    {
        [DataMember]
        ConcurrentDictionary<string, int> _deployDescriptor;

        public DeployDescriptorBase(ConcurrentDictionary<string, int> deployDescriptor)
        {
            _deployDescriptor = deployDescriptor;
        }

        public ConcurrentDictionary<string, int> InstancesMap()
        {
            return _deployDescriptor;
        }
    }

    public static class DeploymentUtils
    {
        private static bool _isProduceOperatorDefined = false;
        private static bool _isShuffleOperatorDefined = false;
        private static bool _isSubscribeOperatorDefined = false;
        private static bool _isSubscribeClientOperatorDefined = false;

        public static IDeployDescriptor DefaultDeployDescriptor { get; set; }

        public static IDeployDescriptor CreateDefaultDeployDescriptor()
        {
            if (DefaultDeployDescriptor == null)
            {
                ConcurrentDictionary<string, int> deployShards = new ConcurrentDictionary<string, int>();
                deployShards.AddOrUpdate("crainst0", 1, (inst, proc) => 1);
                return new DeployDescriptorBase(deployShards);
            }
            else
                return DefaultDeployDescriptor;
        }

        public static async Task<bool> DeployOperators(CRAClientLibrary client, OperatorsToplogy topology)
        {
            topology.PrepareFinalOperatorsTasks();

            string[] tasksIds = topology.OperatorsIds.ToArray();
            TaskBase[] tasks = topology.OperatorsTasks.ToArray();

            for (int i = 0; i < tasks.Length; i++)
            {
                if (tasks[i].OperationType == OperatorType.Move)
                {
                    ShuffleTask shuffleTask = (ShuffleTask)tasks[i];
                    shuffleTask.SecondaryEndpointsDescriptor = new OperatorEndpointsDescriptor();
                    shuffleTask.SecondaryEndpointsDescriptor.FromInputs = topology.OperatorsEndpointsDescriptors[shuffleTask.ReducerVertexName].FromInputs;
                    topology.OperatorsEndpointsDescriptors[shuffleTask.ReducerVertexName].FromInputs = new ConcurrentDictionary<string, int>();
                    int shardsCount = client.CountVertexShards(shuffleTask.DeployDescriptor.InstancesMap());
                    topology.UpdateShuffleInputs(shuffleTask.MapperVertexName, shuffleTask.ReducerVertexName, shardsCount);
                    topology.UpdateShuffleOperatorTask(shuffleTask.ReducerVertexName, shuffleTask);
                }
            }

            var tasksDictionary = PrepareTasksDictionary(tasks);
            var connectionsMap = PrepareVerticesConnectionsMap(client, tasks, tasksIds, tasksDictionary, topology);
            var tasksDeploymentStatus = new Dictionary<string, bool>();
            for (int i = 0; i < tasks.Length; i++)
            {
                tasks[i].EndpointsDescriptor = topology.OperatorsEndpointsDescriptors[tasksIds[i]];
                tasks[i].VerticesConnectionsMap = connectionsMap;
                tasksDeploymentStatus.Add(tasksIds[i], false);
            }

            bool isSuccessful = true;
            for (int i = 0; i < tasks.Length; i++)
            {
                if (tasks[i].OperationType == OperatorType.Produce && tasks[i].EndpointsDescriptor.FromInputs.Count == 0 
                    && tasks[i].EndpointsDescriptor.SecondaryFromInputs.Count == 0)
                {
                    isSuccessful = await DeployProduceTask(client, (ProduceTask)tasks[i], topology);
                    if (isSuccessful) tasksDeploymentStatus[tasksIds[i]] = true;
                }
            }

            for (int i = 0; i < tasks.Length; i++)
                isSuccessful = isSuccessful & await DeployTask(i, tasks, tasksIds, tasksDeploymentStatus, client, topology);
            
            return isSuccessful;
        }

        private static async Task<bool> DeployTask(int taskIndex, TaskBase[] tasks, string[] tasksIds, Dictionary<string, bool> tasksDeploymentStatus, CRAClientLibrary client, OperatorsToplogy topology)
        {
            if (!tasksDeploymentStatus[tasksIds[taskIndex]])
            {
                bool isSuccessful = true;
                foreach (var fromInput in tasks[taskIndex].EndpointsDescriptor.FromInputs.Keys)
                {
                    int fromInputIndex = RetrieveTaskIndexOfOperator(fromInput, tasksIds);
                    isSuccessful = isSuccessful & await DeployTask(fromInputIndex, tasks, tasksIds, tasksDeploymentStatus, client, topology);
                }
                foreach (var fromSecondaryInput in tasks[taskIndex].EndpointsDescriptor.SecondaryFromInputs.Keys)
                {
                    int fromSecondaryInputIndex = RetrieveTaskIndexOfOperator(fromSecondaryInput, tasksIds);
                    isSuccessful = isSuccessful & await DeployTask(fromSecondaryInputIndex, tasks, tasksIds, tasksDeploymentStatus, client, topology);
                }

                if (isSuccessful)
                {
                    if (tasks[taskIndex].OperationType == OperatorType.Produce)
                    {
                        isSuccessful = isSuccessful & await DeployProduceTask(client, (ProduceTask)tasks[taskIndex], topology);
                        if (isSuccessful) tasksDeploymentStatus[tasksIds[taskIndex]] = true;
                    }
                    else if (tasks[taskIndex].OperationType == OperatorType.Subscribe)
                    {
                        isSuccessful = isSuccessful & await DeploySubscribeTask(client, (SubscribeTask)tasks[taskIndex], topology);
                        if (isSuccessful) tasksDeploymentStatus[tasksIds[taskIndex]] = true;
                    }
                    else if (tasks[taskIndex].OperationType == OperatorType.Move)
                    {
                        isSuccessful = isSuccessful & await DeployShuffleReduceTask(client, (ShuffleTask)tasks[taskIndex], topology);
                        if (isSuccessful) tasksDeploymentStatus[tasksIds[taskIndex]] = true;
                    }
                }
                return isSuccessful;
            }
            else
                return true;
        }

        internal static int RetrieveTaskIndexOfOperator(string operatorId, string[] operatorsIds)
        {
            for (int i = 0; i < operatorsIds.Length; i++)
            {
                if (operatorsIds[i].Equals(operatorId))
                    return i;
            }

            throw new InvalidOperationException();
        }

        private static Dictionary<string, TaskBase> PrepareTasksDictionary(TaskBase[] tasks)
        {
            Dictionary<string, TaskBase> dictionary = new Dictionary<string, TaskBase>();
            for (int i = 0; i < tasks.Length; i++)
            {
                if (tasks[i].OperationType == OperatorType.Move)
                    dictionary.Add(((ShuffleTask)tasks[i]).ReducerVertexName, tasks[i]);
                else
                    dictionary.Add(tasks[i].OutputId, tasks[i]);
            }

            return dictionary;
        }

        private static ConcurrentDictionary<string, List<ConnectionInfoWithLocality>> PrepareVerticesConnectionsMap(
                        CRAClientLibrary client, TaskBase[] tasks, string[] tasksIds, Dictionary<string, TaskBase> tasksDictionary, OperatorsToplogy topology)
        {
            ConcurrentDictionary<string, List<ConnectionInfoWithLocality>> verticesConnectionsMap = new ConcurrentDictionary<string, List<ConnectionInfoWithLocality>>();

            for (int i = 0; i < tasks.Length; i++)
            {
                int shardsCount = client.CountVertexShards(tasks[i].DeployDescriptor.InstancesMap());

                tasks[i].EndpointsDescriptor = topology.OperatorsEndpointsDescriptors[tasksIds[i]];
                foreach (string fromInputId in tasks[i].EndpointsDescriptor.FromInputs.Keys)
                {
                    var flatFromToConnections = PrepareFlatConnectionsMap(client, shardsCount,
                                fromInputId, topology.OperatorsEndpointsDescriptors[fromInputId], tasksDictionary[fromInputId].DeployDescriptor.InstancesMap(),
                                tasks[i].OutputId, tasks[i].EndpointsDescriptor, tasks[i].DeployDescriptor.InstancesMap(), false);
                    verticesConnectionsMap.AddOrUpdate(fromInputId + tasks[i].OutputId,
                                            flatFromToConnections, (key, value) => flatFromToConnections);
                }

                foreach (string secondaryFromInputId in tasks[i].EndpointsDescriptor.SecondaryFromInputs.Keys)
                {
                    var flatFromToConnections = PrepareFlatConnectionsMap(client, shardsCount,
                                secondaryFromInputId, topology.OperatorsEndpointsDescriptors[secondaryFromInputId], tasksDictionary[secondaryFromInputId].DeployDescriptor.InstancesMap(),
                                tasks[i].OutputId, tasks[i].EndpointsDescriptor, tasks[i].DeployDescriptor.InstancesMap(), true);
                    verticesConnectionsMap.AddOrUpdate(secondaryFromInputId + tasks[i].OutputId,
                                            flatFromToConnections, (key, value) => flatFromToConnections);
                }
                
            }
            return verticesConnectionsMap;
        }

<<<<<<< HEAD
        public static async Task<bool> DeployProduceTask(CRAClientLibrary client, ProduceTask task)
        {
            try { 
                await client
                    .DefineVertexAsync(
                        typeof(ProducerOperator).Name.ToLower(),
                        () => new ProducerOperator(client.DataProvider));

                CRAErrorCode status = client.InstantiateShardedVertex(
                    task.OutputId,
                    typeof(ProducerOperator).Name.ToLower(),
                    task,
                    task.DeployDescriptor.InstancesMap());
=======
        public static async Task<bool> DeployProduceTask(CRAClientLibrary client, ProduceTask task, OperatorsToplogy topology) {
            try
            {
                if (!_isProduceOperatorDefined)
                {
                    await client.DefineVertex(typeof(ShardedProducerOperator).Name.ToLower(), () => new ShardedProducerOperator());
                    _isProduceOperatorDefined = true;
                }
>>>>>>> 75502729

                var status = await client.InstantiateVertex(CreateInstancesNames(task.DeployDescriptor.InstancesMap()), task.OutputId, typeof(ShardedProducerOperator).Name.ToLower(), task, 1);
                if (status == CRAErrorCode.Success)
                {
                    foreach (string fromSecondaryInputId in task.EndpointsDescriptor.SecondaryFromInputs.Keys)
                    {
                        var fromToConnection = task.VerticesConnectionsMap[fromSecondaryInputId + task.OutputId][0];
                        await client.Connect(fromToConnection.FromVertex, fromToConnection.FromEndpoint, fromToConnection.ToVertex, fromToConnection.ToEndpoint);
                    }
                    return true;
                }
                else
                    return false;
            }
            catch (Exception e)
            {
                Console.WriteLine("Error in deploying a sharded CRA produce task. Please, double check your task configurations: " + e.ToString());
                return false;
            }
        }
     
        public static async Task<bool> DeploySubscribeTask(CRAClientLibrary client, SubscribeTask task, OperatorsToplogy topology)
        {
            try
            {
<<<<<<< HEAD
                await client.DefineVertexAsync(
                    typeof(SubscribeOperator).Name.ToLower(),
                    () => new SubscribeOperator(client.DataProvider));
=======
                if (!_isSubscribeOperatorDefined)
                {
                    await client.DefineVertex(typeof(ShardedSubscribeOperator).Name.ToLower(), () => new ShardedSubscribeOperator());
                    _isSubscribeOperatorDefined = true;
                }
>>>>>>> 75502729

                var status = await client.InstantiateVertex(CreateInstancesNames(task.DeployDescriptor.InstancesMap()), task.OutputId, typeof(ShardedSubscribeOperator).Name.ToLower(), task, 1);
                if (status == CRAErrorCode.Success)
                {
                    foreach (string fromInputId in task.EndpointsDescriptor.FromInputs.Keys)
                    {
                        var fromToConnection = task.VerticesConnectionsMap[fromInputId + task.OutputId][0];
                        await client.Connect(fromToConnection.FromVertex, fromToConnection.FromEndpoint, fromToConnection.ToVertex, fromToConnection.ToEndpoint);
                    }
                    return true;
                }
                else
                    return false;
            }
            catch (Exception e)
            {
                Console.WriteLine("Error in deploying a sharded CRA Subscribe task. Please, double check your task configurations: " + e.ToString());
                return false;
            }
        }

        private static async Task<bool> DeployShuffleReduceTask(
            CRAClientLibrary client,
            ShuffleTask task,
            OperatorsToplogy topology)
        {
            try
            {
<<<<<<< HEAD
                await client.DefineVertexAsync(
                    typeof(ShuffleOperator).Name.ToLower(),
                    () => new ShuffleOperator(client.DataProvider));

                var status =  client.InstantiateShardedVertex(
                    task.ReducerVertexName,
                    typeof(ShuffleOperator).Name.ToLower(),
                    task,
                    task.DeployDescriptor.InstancesMap());

                if (status == CRAErrorCode.Success)
=======
                if (!_isShuffleOperatorDefined)
>>>>>>> 75502729
                {
                    await client.DefineVertex(typeof(ShardedShuffleOperator).Name.ToLower(), () => new ShardedShuffleOperator());
                    _isShuffleOperatorDefined = true;
                }

                var status = await client.InstantiateVertex(CreateInstancesNames(task.DeployDescriptor.InstancesMap()), task.ReducerVertexName, typeof(ShardedShuffleOperator).Name.ToLower(), task, 1);
                if (status == CRAErrorCode.Success) {

                    foreach (string fromInputId in task.EndpointsDescriptor.FromInputs.Keys)
                    {
                        var fromToConnection = task.VerticesConnectionsMap[fromInputId + task.ReducerVertexName][0];
                        await client.Connect(fromToConnection.FromVertex, fromToConnection.FromEndpoint, fromToConnection.ToVertex, fromToConnection.ToEndpoint);
                    }

                    foreach (string fromSecondaryInputId in task.EndpointsDescriptor.SecondaryFromInputs.Keys)
                    {
                        var fromToConnection = task.VerticesConnectionsMap[fromSecondaryInputId + task.ReducerVertexName][0];
                        await client.Connect(fromToConnection.FromVertex, fromToConnection.FromEndpoint, fromToConnection.ToVertex, fromToConnection.ToEndpoint);
                    }
                    return true;
                }
                else
                    return false;
            }
            catch (Exception e)
            {
                Console.WriteLine("Error in deploying a sharded CRA shuffle mapper task. Please, double check your task configurations: " + e.ToString());
                return false;
            }
        }

        public static async Task<bool> DeployClientTerminal(
            CRAClientLibrary client,
            string workerName,
            ClientTerminalTask task,
            OperatorsToplogy topology)
        {
            try
            {
                bool result = true;

                client.DisableArtifactUploading();

                if (!_isSubscribeClientOperatorDefined)
                {
<<<<<<< HEAD
                    string[] inputEndpoints = OperatorUtils.PrepareInputEndpointsIdsForOperator(fromInputId, task.EndpointsDescriptor);
                    string[] outputEndpoints = OperatorUtils.PrepareOutputEndpointsIdsForOperator(
                                    task.OutputId, topology.OperatorsEndpointsDescriptors[fromInputId]);
                    int shardsCount = client.CountVertexShards(task.DeployDescriptor.InstancesMap());
                    for (int i = 0; i < shardsCount; i++)
                        for (int j = 0; j < inputEndpoints.Length; j++)
                            await clientTerminal.FromRemoteOutputEndpointStreamAsync(
                                inputEndpoints[j] + i,
                                fromInputId + "$" + i,
                                outputEndpoints[j]);
=======
                    await client.DefineVertex(typeof(ShardedSubscribeClientOperator).Name.ToLower(), () => new ShardedSubscribeClientOperator());
                    _isSubscribeClientOperatorDefined = true;
>>>>>>> 75502729
                }

                var status = await client.InstantiateVertex(new string[] {workerName}, task.OutputId, typeof(ShardedSubscribeClientOperator).Name.ToLower(), task, 1);

                if (status == CRAErrorCode.Success)
                {
                    foreach (string fromInputId in task.EndpointsDescriptor.FromInputs.Keys)
                    {
                        string outputEndpoint = OperatorUtils.PrepareOutputEndpointIdForOperator(
                                        task.OutputId, topology.OperatorsEndpointsDescriptors[fromInputId]);
                        string inputEndpoint = OperatorUtils.PrepareInputEndpointIdForOperator(fromInputId, task.EndpointsDescriptor, false);

                        await client.Connect(fromInputId, outputEndpoint, task.OutputId, inputEndpoint);
                    }
                    result = true;
                }
                else
                    result = false;

                client.EnableArtifactUploading();

                return result;
            }
            catch (Exception e)
            {
                Console.WriteLine("Error in deploying a CRA client terminal vertex. Please, double check your task configurations: " + e.ToString());
                return false;
            }
        }

        private static List<ConnectionInfoWithLocality> PrepareFlatConnectionsMap(CRAClientLibrary client, int shardsCount,
                            string fromVertex, OperatorEndpointsDescriptor fromVertexDescriptor, ConcurrentDictionary<string, int> fromVertexShards,
                            string toVertex, OperatorEndpointsDescriptor toVertexDescriptor, ConcurrentDictionary<string, int> toVertexShards, bool isSecondaryInput)
        {
            List<ConnectionInfoWithLocality> fromToConnections = new List<ConnectionInfoWithLocality>();
            string output = OperatorUtils.PrepareOutputEndpointIdForOperator(toVertex, fromVertexDescriptor);
            string input = OperatorUtils.PrepareInputEndpointIdForOperator(fromVertex, toVertexDescriptor, isSecondaryInput);

            bool hasSameCRAInstances = true;
            for (int i = 0; i < shardsCount; i++)
            {
                string currentFromVertex = fromVertex + "$" + i;
                string currentToVertex = toVertex + "$" + i;
                hasSameCRAInstances = hasSameCRAInstances & client.AreTwoVerticessOnSameCRAInstance(currentFromVertex, fromVertexShards, currentToVertex, toVertexShards);
            }

            fromToConnections.Add(new ConnectionInfoWithLocality(fromVertex, output, toVertex, input, hasSameCRAInstances, isSecondaryInput));
            return fromToConnections;
        }

        private static List<ConnectionInfoWithLocality> PrepareShuffleConnectionsMap(CRAClientLibrary client, int shardsCount, 
                            string fromVertex, OperatorEndpointsDescriptor fromVertexDescriptor, ConcurrentDictionary<string, int> fromVertexShards,
                            string toVertex, OperatorEndpointsDescriptor toVertexDescriptor, ConcurrentDictionary<string, int> toVertexShards, bool isSecondaryInput)
        {
           List<ConnectionInfoWithLocality> fromToConnections = new List<ConnectionInfoWithLocality>();
            string output = OperatorUtils.PrepareOutputEndpointIdForOperator(toVertex, fromVertexDescriptor);
            string input = OperatorUtils.PrepareInputEndpointIdForOperator(fromVertex, toVertexDescriptor, isSecondaryInput);

            bool hasSameCRAInstances = true;
            for (int i = 0; i < shardsCount; i++)
            {
                for (int j = 0; j < shardsCount; j++)
                {
                    string currentFromVertex = fromVertex + "$" + i;
                    string currentToVertex = toVertex + "$" + j;
                    hasSameCRAInstances = hasSameCRAInstances & client.AreTwoVerticessOnSameCRAInstance(currentFromVertex, fromVertexShards, currentToVertex, toVertexShards);
                }
            }

            fromToConnections.Add(new ConnectionInfoWithLocality(fromVertex, output, toVertex, input, hasSameCRAInstances, isSecondaryInput));
            return fromToConnections; 
        }

        private static string[] CreateInstancesNames(ConcurrentDictionary<string, int> instancesMap)
        {
            var keys = instancesMap.Keys;
            string[] instancesNames = new string[keys.Count];
            for (int i = 0; i < keys.Count; i++)
                instancesNames[i] = keys.ElementAt(i);
            return instancesNames;
        }
    }
}<|MERGE_RESOLUTION|>--- conflicted
+++ resolved
@@ -196,38 +196,22 @@
             return verticesConnectionsMap;
         }
 
-<<<<<<< HEAD
-        public static async Task<bool> DeployProduceTask(CRAClientLibrary client, ProduceTask task)
-        {
-            try { 
-                await client
-                    .DefineVertexAsync(
-                        typeof(ProducerOperator).Name.ToLower(),
-                        () => new ProducerOperator(client.DataProvider));
-
-                CRAErrorCode status = client.InstantiateShardedVertex(
-                    task.OutputId,
-                    typeof(ProducerOperator).Name.ToLower(),
-                    task,
-                    task.DeployDescriptor.InstancesMap());
-=======
         public static async Task<bool> DeployProduceTask(CRAClientLibrary client, ProduceTask task, OperatorsToplogy topology) {
             try
             {
                 if (!_isProduceOperatorDefined)
                 {
-                    await client.DefineVertex(typeof(ShardedProducerOperator).Name.ToLower(), () => new ShardedProducerOperator());
+                    await client.DefineVertexAsync(typeof(ShardedProducerOperator).Name.ToLower(), () => new ShardedProducerOperator());
                     _isProduceOperatorDefined = true;
                 }
->>>>>>> 75502729
-
-                var status = await client.InstantiateVertex(CreateInstancesNames(task.DeployDescriptor.InstancesMap()), task.OutputId, typeof(ShardedProducerOperator).Name.ToLower(), task, 1);
+
+                var status = await client.InstantiateVertexAsync(CreateInstancesNames(task.DeployDescriptor.InstancesMap()), task.OutputId, typeof(ShardedProducerOperator).Name.ToLower(), task, 1);
                 if (status == CRAErrorCode.Success)
                 {
                     foreach (string fromSecondaryInputId in task.EndpointsDescriptor.SecondaryFromInputs.Keys)
                     {
                         var fromToConnection = task.VerticesConnectionsMap[fromSecondaryInputId + task.OutputId][0];
-                        await client.Connect(fromToConnection.FromVertex, fromToConnection.FromEndpoint, fromToConnection.ToVertex, fromToConnection.ToEndpoint);
+                        await client.ConnectAsync(fromToConnection.FromVertex, fromToConnection.FromEndpoint, fromToConnection.ToVertex, fromToConnection.ToEndpoint);
                     }
                     return true;
                 }
@@ -245,25 +229,19 @@
         {
             try
             {
-<<<<<<< HEAD
-                await client.DefineVertexAsync(
-                    typeof(SubscribeOperator).Name.ToLower(),
-                    () => new SubscribeOperator(client.DataProvider));
-=======
                 if (!_isSubscribeOperatorDefined)
                 {
-                    await client.DefineVertex(typeof(ShardedSubscribeOperator).Name.ToLower(), () => new ShardedSubscribeOperator());
+                    await client.DefineVertexAsync(typeof(ShardedSubscribeOperator).Name.ToLower(), () => new ShardedSubscribeOperator());
                     _isSubscribeOperatorDefined = true;
                 }
->>>>>>> 75502729
-
-                var status = await client.InstantiateVertex(CreateInstancesNames(task.DeployDescriptor.InstancesMap()), task.OutputId, typeof(ShardedSubscribeOperator).Name.ToLower(), task, 1);
+
+                var status = await client.InstantiateVertexAsync(CreateInstancesNames(task.DeployDescriptor.InstancesMap()), task.OutputId, typeof(ShardedSubscribeOperator).Name.ToLower(), task, 1);
                 if (status == CRAErrorCode.Success)
                 {
                     foreach (string fromInputId in task.EndpointsDescriptor.FromInputs.Keys)
                     {
                         var fromToConnection = task.VerticesConnectionsMap[fromInputId + task.OutputId][0];
-                        await client.Connect(fromToConnection.FromVertex, fromToConnection.FromEndpoint, fromToConnection.ToVertex, fromToConnection.ToEndpoint);
+                        await client.ConnectAsync(fromToConnection.FromVertex, fromToConnection.FromEndpoint, fromToConnection.ToVertex, fromToConnection.ToEndpoint);
                     }
                     return true;
                 }
@@ -284,39 +262,25 @@
         {
             try
             {
-<<<<<<< HEAD
-                await client.DefineVertexAsync(
-                    typeof(ShuffleOperator).Name.ToLower(),
-                    () => new ShuffleOperator(client.DataProvider));
-
-                var status =  client.InstantiateShardedVertex(
-                    task.ReducerVertexName,
-                    typeof(ShuffleOperator).Name.ToLower(),
-                    task,
-                    task.DeployDescriptor.InstancesMap());
-
-                if (status == CRAErrorCode.Success)
-=======
                 if (!_isShuffleOperatorDefined)
->>>>>>> 75502729
-                {
-                    await client.DefineVertex(typeof(ShardedShuffleOperator).Name.ToLower(), () => new ShardedShuffleOperator());
+                {
+                    await client.DefineVertexAsync(typeof(ShardedShuffleOperator).Name.ToLower(), () => new ShardedShuffleOperator());
                     _isShuffleOperatorDefined = true;
                 }
 
-                var status = await client.InstantiateVertex(CreateInstancesNames(task.DeployDescriptor.InstancesMap()), task.ReducerVertexName, typeof(ShardedShuffleOperator).Name.ToLower(), task, 1);
+                var status = await client.InstantiateVertexAsync(CreateInstancesNames(task.DeployDescriptor.InstancesMap()), task.ReducerVertexName, typeof(ShardedShuffleOperator).Name.ToLower(), task, 1);
                 if (status == CRAErrorCode.Success) {
 
                     foreach (string fromInputId in task.EndpointsDescriptor.FromInputs.Keys)
                     {
                         var fromToConnection = task.VerticesConnectionsMap[fromInputId + task.ReducerVertexName][0];
-                        await client.Connect(fromToConnection.FromVertex, fromToConnection.FromEndpoint, fromToConnection.ToVertex, fromToConnection.ToEndpoint);
+                        await client.ConnectAsync(fromToConnection.FromVertex, fromToConnection.FromEndpoint, fromToConnection.ToVertex, fromToConnection.ToEndpoint);
                     }
 
                     foreach (string fromSecondaryInputId in task.EndpointsDescriptor.SecondaryFromInputs.Keys)
                     {
                         var fromToConnection = task.VerticesConnectionsMap[fromSecondaryInputId + task.ReducerVertexName][0];
-                        await client.Connect(fromToConnection.FromVertex, fromToConnection.FromEndpoint, fromToConnection.ToVertex, fromToConnection.ToEndpoint);
+                        await client.ConnectAsync(fromToConnection.FromVertex, fromToConnection.FromEndpoint, fromToConnection.ToVertex, fromToConnection.ToEndpoint);
                     }
                     return true;
                 }
@@ -344,24 +308,11 @@
 
                 if (!_isSubscribeClientOperatorDefined)
                 {
-<<<<<<< HEAD
-                    string[] inputEndpoints = OperatorUtils.PrepareInputEndpointsIdsForOperator(fromInputId, task.EndpointsDescriptor);
-                    string[] outputEndpoints = OperatorUtils.PrepareOutputEndpointsIdsForOperator(
-                                    task.OutputId, topology.OperatorsEndpointsDescriptors[fromInputId]);
-                    int shardsCount = client.CountVertexShards(task.DeployDescriptor.InstancesMap());
-                    for (int i = 0; i < shardsCount; i++)
-                        for (int j = 0; j < inputEndpoints.Length; j++)
-                            await clientTerminal.FromRemoteOutputEndpointStreamAsync(
-                                inputEndpoints[j] + i,
-                                fromInputId + "$" + i,
-                                outputEndpoints[j]);
-=======
-                    await client.DefineVertex(typeof(ShardedSubscribeClientOperator).Name.ToLower(), () => new ShardedSubscribeClientOperator());
+                    await client.DefineVertexAsync(typeof(ShardedSubscribeClientOperator).Name.ToLower(), () => new ShardedSubscribeClientOperator());
                     _isSubscribeClientOperatorDefined = true;
->>>>>>> 75502729
-                }
-
-                var status = await client.InstantiateVertex(new string[] {workerName}, task.OutputId, typeof(ShardedSubscribeClientOperator).Name.ToLower(), task, 1);
+                }
+
+                var status = await client.InstantiateVertexAsync(new string[] {workerName}, task.OutputId, typeof(ShardedSubscribeClientOperator).Name.ToLower(), task, 1);
 
                 if (status == CRAErrorCode.Success)
                 {
@@ -371,7 +322,7 @@
                                         task.OutputId, topology.OperatorsEndpointsDescriptors[fromInputId]);
                         string inputEndpoint = OperatorUtils.PrepareInputEndpointIdForOperator(fromInputId, task.EndpointsDescriptor, false);
 
-                        await client.Connect(fromInputId, outputEndpoint, task.OutputId, inputEndpoint);
+                        await client.ConnectAsync(fromInputId, outputEndpoint, task.OutputId, inputEndpoint);
                     }
                     result = true;
                 }
