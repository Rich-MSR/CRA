--- conflicted
+++ resolved
@@ -241,13 +241,9 @@
                 byte[] assemblyNameBytes = Encoding.UTF8.GetBytes(assembly.Name);
                 stream.WriteByteArray(assemblyNameBytes);
 
-<<<<<<< HEAD
-                FileStream fs = new FileStream(assembly.FileName, FileMode.Open, FileAccess.Read);
-=======
                 stream.WriteByte(assembly.ManagedReference ? (byte)1 : (byte)0);
 
                 FileStream fs = new FileStream(assembly.FilePath, FileMode.Open, FileAccess.Read);
->>>>>>> 1b1be420
 
                 using (BinaryReader br = new BinaryReader(fs))
                 {
